/*MDA emulation*/
#include <stdlib.h>
#include "ibm.h"
#include "device.h"
#include "io.h"
#include "mem.h"
#include "timer.h"
#include "video.h"
#include "vid_mda.h"

<<<<<<< HEAD
=======
typedef struct mda_t
{
        mem_mapping_t mapping;
        
        uint8_t crtc[32];
        int crtcreg;
        
        uint8_t ctrl, stat;
        
        uint64_t dispontime, dispofftime;
        pc_timer_t timer;
        
        int firstline, lastline;

        int linepos, displine;
        int vc, sc;
        uint16_t ma, maback;
        int con, coff, cursoron;
        int dispon, blink;
        int vsynctime, vadj;

        uint8_t *vram;
} mda_t;
>>>>>>> 0a519882

static uint32_t mdacols[256][2][2];

void mda_recalctimings(mda_t *mda);

void mda_out(uint16_t addr, uint8_t val, void *p)
{
        mda_t *mda = (mda_t *)p;
        switch (addr)
        {
                case 0x3b0: case 0x3b2: case 0x3b4: case 0x3b6:
                mda->crtcreg = val & 31;
                return;
                case 0x3b1: case 0x3b3: case 0x3b5: case 0x3b7:
                mda->crtc[mda->crtcreg] = val;
                if (mda->crtc[10] == 6 && mda->crtc[11] == 7) /*Fix for Generic Turbo XT BIOS, which sets up cursor registers wrong*/
                {
                        mda->crtc[10] = 0xb;
                        mda->crtc[11] = 0xc;
                }
                mda_recalctimings(mda);
                return;
                case 0x3b8:
                mda->ctrl = val;
                return;
        }
}

uint8_t mda_in(uint16_t addr, void *p)
{
        mda_t *mda = (mda_t *)p;
        switch (addr)
        {
                case 0x3b0: case 0x3b2: case 0x3b4: case 0x3b6:
                return mda->crtcreg;
                case 0x3b1: case 0x3b3: case 0x3b5: case 0x3b7:
                return mda->crtc[mda->crtcreg];
                case 0x3ba:
                return mda->stat | 0xF0;
        }
        return 0xff;
}

void mda_write(uint32_t addr, uint8_t val, void *p)
{
        mda_t *mda = (mda_t *)p;
        egawrites++;
        mda->vram[addr & 0xfff] = val;
}

uint8_t mda_read(uint32_t addr, void *p)
{
        mda_t *mda = (mda_t *)p;
        egareads++;
        return mda->vram[addr & 0xfff];
}

void mda_recalctimings(mda_t *mda)
{
	double _dispontime, _dispofftime, disptime;
        disptime = mda->crtc[0] + 1;
        _dispontime = mda->crtc[1];
        _dispofftime = disptime - _dispontime;
        _dispontime *= MDACONST;
        _dispofftime *= MDACONST;
	mda->dispontime = (uint64_t)_dispontime;
	mda->dispofftime = (uint64_t)_dispofftime;
}

void mda_poll(void *p)
{
        mda_t *mda = (mda_t *)p;
        uint16_t ca = (mda->crtc[15] | (mda->crtc[14] << 8)) & 0x3fff;
        int drawcursor;
        int x, c;
        int oldvc;
        uint8_t chr, attr;
        int oldsc;
        int blink;
        if (!mda->linepos)
        {
                timer_advance_u64(&mda->timer, mda->dispofftime);
                mda->stat |= 1;
                mda->linepos = 1;
                oldsc = mda->sc;
                if ((mda->crtc[8] & 3) == 3) 
                        mda->sc = (mda->sc << 1) & 7;
                if (mda->dispon)
                {
                        if (mda->displine < mda->firstline)
                        {
                                mda->firstline = mda->displine;                                
                                video_wait_for_buffer();
                        }
                        mda->lastline = mda->displine;
                        for (x = 0; x < mda->crtc[1]; x++)
                        {
                                chr  = mda->vram[(mda->ma << 1) & 0xfff];
                                attr = mda->vram[((mda->ma << 1) + 1) & 0xfff];
                                drawcursor = ((mda->ma == ca) && mda->con && mda->cursoron);
                                blink = ((mda->blink & 16) && (mda->ctrl & 0x20) && (attr & 0x80) && !drawcursor);
                                if (mda->sc == 12 && ((attr & 7) == 1))
                                {
                                        for (c = 0; c < 9; c++)
                                                ((uint32_t *)buffer32->line[mda->displine])[(x * 9) + c] = mdacols[attr][blink][1];
                                }
                                else
                                {
                                        for (c = 0; c < 8; c++)
                                                ((uint32_t *)buffer32->line[mda->displine])[(x * 9) + c] = mdacols[attr][blink][(fontdatm[chr][mda->sc] & (1 << (c ^ 7))) ? 1 : 0];
                                        if ((chr & ~0x1f) == 0xc0)
                                                ((uint32_t *)buffer32->line[mda->displine])[(x * 9) + 8] = mdacols[attr][blink][fontdatm[chr][mda->sc] & 1];
                                        else
                                                ((uint32_t *)buffer32->line[mda->displine])[(x * 9) + 8] = mdacols[attr][blink][0];
                                }
                                mda->ma++;
                                if (drawcursor)
                                {
                                        for (c = 0; c < 9; c++)
                                                ((uint32_t *)buffer32->line[mda->displine])[(x * 9) + c] ^= mdacols[attr][0][1];
                                }
                        }
                }
                mda->sc = oldsc;
                if (mda->vc == mda->crtc[7] && !mda->sc)
                {
                        mda->stat |= 8;
//                        printf("VSYNC on %i %i\n",vc,sc);
                }
                mda->displine++;
                if (mda->displine >= 500) 
                        mda->displine=0;
        }
        else
        {
                timer_advance_u64(&mda->timer, mda->dispontime);
                if (mda->dispon) mda->stat&=~1;
                mda->linepos=0;
                if (mda->vsynctime)
                {
                        mda->vsynctime--;
                        if (!mda->vsynctime)
                        {
                                mda->stat&=~8;
//                                printf("VSYNC off %i %i\n",vc,sc);
                        }
                }
                if (mda->sc == (mda->crtc[11] & 31) || ((mda->crtc[8] & 3) == 3 && mda->sc == ((mda->crtc[11] & 31) >> 1))) 
                { 
                        mda->con = 0; 
                        mda->coff = 1; 
                }
                if (mda->vadj)
                {
                        mda->sc++;
                        mda->sc &= 31;
                        mda->ma = mda->maback;
                        mda->vadj--;
                        if (!mda->vadj)
                        {
                                mda->dispon = 1;
                                mda->ma = mda->maback = (mda->crtc[13] | (mda->crtc[12] << 8)) & 0x3fff;
                                mda->sc = 0;
                        }
                }
                else if (mda->sc == mda->crtc[9] || ((mda->crtc[8] & 3) == 3 && mda->sc == (mda->crtc[9] >> 1)))
                {
                        mda->maback = mda->ma;
                        mda->sc = 0;
                        oldvc = mda->vc;
                        mda->vc++;
                        mda->vc &= 127;
                        if (mda->vc == mda->crtc[6]) 
                                mda->dispon=0;
                        if (oldvc == mda->crtc[4])
                        {
//                                printf("Display over at %i\n",displine);
                                mda->vc = 0;
                                mda->vadj = mda->crtc[5];
                                if (!mda->vadj) mda->dispon = 1;
                                if (!mda->vadj) mda->ma = mda->maback = (mda->crtc[13] | (mda->crtc[12] << 8)) & 0x3fff;
                                if ((mda->crtc[10] & 0x60) == 0x20) mda->cursoron = 0;
                                else                                mda->cursoron = mda->blink & 16;
                        }
                        if (mda->vc == mda->crtc[7])
                        {
                                mda->dispon = 0;
                                mda->displine = 0;
                                mda->vsynctime = 16;
                                if (mda->crtc[7])
                                {
//                                        printf("Lastline %i Firstline %i  %i\n",lastline,firstline,lastline-firstline);
                                        x = mda->crtc[1] * 9;
                                        mda->lastline++;
                                        if (x != xsize || (mda->lastline - mda->firstline) != ysize)
                                        {
                                                xsize = x;
                                                ysize = mda->lastline - mda->firstline;
//                                                printf("Resize to %i,%i - R1 %i\n",xsize,ysize,crtcm[1]);
                                                if (xsize < 64) xsize = 656;
                                                if (ysize < 32) ysize = 200;
                                                updatewindowsize(xsize, ysize);
                                        }

                                        video_blit_memtoscreen(0, mda->firstline, 0, ysize, xsize, ysize);

                                        frames++;
                                        video_res_x = mda->crtc[1];
                                        video_res_y = mda->crtc[6];
                                        video_bpp = 0;
                                }
                                mda->firstline = 1000;
                                mda->lastline = 0;
                                mda->blink++;
                        }
                }
                else
                {
                        mda->sc++;
                        mda->sc &= 31;
                        mda->ma = mda->maback;
                }
                if ((mda->sc == (mda->crtc[10] & 31) || ((mda->crtc[8] & 3) == 3 && mda->sc == ((mda->crtc[10] & 31) >> 1))))
                {
                        mda->con = 1;
//                        printf("Cursor on - %02X %02X %02X\n",crtcm[8],crtcm[10],crtcm[11]);
                }
        }
}

void *mda_standalone_init()
{
        mda_t *mda = malloc(sizeof(mda_t));

        memset(mda, 0, sizeof(mda_t));
	mda_init(mda);

        mda->vram = malloc(0x1000);
<<<<<<< HEAD
        timer_add(mda_poll, &mda->vidtime, TIMER_ALWAYS_ENABLED, mda);
=======

        timer_add(&mda->timer, mda_poll, mda, 1);
>>>>>>> 0a519882
        mem_mapping_add(&mda->mapping, 0xb0000, 0x08000, mda_read, NULL, NULL, mda_write, NULL, NULL,  NULL, MEM_MAPPING_EXTERNAL, mda);
        io_sethandler(0x03b0, 0x0010, mda_in, NULL, NULL, mda_out, NULL, NULL, mda);

	return mda;
}


void mda_init(mda_t *mda)
{
        int display_type;
        int c;

        display_type = device_get_config_int("display_type");
        cgapal_rebuild(display_type, 0);

        for (c = 0; c < 256; c++)
        {
                mdacols[c][0][0] = mdacols[c][1][0] = mdacols[c][1][1] = cgapal[0];
                if (c & 8) mdacols[c][0][1] = cgapal[0xf];
                else       mdacols[c][0][1] = cgapal[0x7];
        }
        mdacols[0x70][0][1] = cgapal[0];
        mdacols[0x70][0][0] = mdacols[0x70][1][0] = mdacols[0x70][1][1] = cgapal[0xf];
        mdacols[0xF0][0][1] = cgapal[0];
        mdacols[0xF0][0][0] = mdacols[0xF0][1][0] = mdacols[0xF0][1][1] = cgapal[0xf];
        mdacols[0x78][0][1] = cgapal[0x7];
        mdacols[0x78][0][0] = mdacols[0x78][1][0] = mdacols[0x78][1][1] = cgapal[0xf];
        mdacols[0xF8][0][1] = cgapal[0x7];
        mdacols[0xF8][0][0] = mdacols[0xF8][1][0] = mdacols[0xF8][1][1] = cgapal[0xf];
        mdacols[0x00][0][1] = mdacols[0x00][1][1] = cgapal[0];
        mdacols[0x08][0][1] = mdacols[0x08][1][1] = cgapal[0];
        mdacols[0x80][0][1] = mdacols[0x80][1][1] = cgapal[0];
        mdacols[0x88][0][1] = mdacols[0x88][1][1] = cgapal[0];
}

void mda_setcol(int chr, int blink, int fg, uint8_t cga_ink)
{
	mdacols[chr][blink][fg] = cgapal[cga_ink];
}

void mda_close(void *p)
{
        mda_t *mda = (mda_t *)p;

        free(mda->vram);
        free(mda);
}

void mda_speed_changed(void *p)
{
        mda_t *mda = (mda_t *)p;
        
        mda_recalctimings(mda);
}

static device_config_t mda_config[] =
{
        {
                .name = "display_type",
                .description = "Display type",
                .type = CONFIG_SELECTION,
                .selection =
                {
                        {
                                .description = "Green",
                                .value = DISPLAY_GREEN
                        },
                        {
                                .description = "Amber",
                                .value = DISPLAY_AMBER
                        },
                        {
                                .description = "White",
                                .value = DISPLAY_WHITE
                        },
                        {
                                .description = ""
                        }
                },
                .default_int = DISPLAY_WHITE
        },
        {
                .type = -1
        }
};

device_t mda_device =
{
        "MDA",
        0,
        mda_standalone_init,
        mda_close,
        NULL,
        mda_speed_changed,
        NULL,
        NULL,
        mda_config
};
<|MERGE_RESOLUTION|>--- conflicted
+++ resolved
@@ -1,378 +1,348 @@
-/*MDA emulation*/
-#include <stdlib.h>
-#include "ibm.h"
-#include "device.h"
-#include "io.h"
-#include "mem.h"
-#include "timer.h"
-#include "video.h"
-#include "vid_mda.h"
-
-<<<<<<< HEAD
-=======
-typedef struct mda_t
-{
-        mem_mapping_t mapping;
-        
-        uint8_t crtc[32];
-        int crtcreg;
-        
-        uint8_t ctrl, stat;
-        
-        uint64_t dispontime, dispofftime;
-        pc_timer_t timer;
-        
-        int firstline, lastline;
-
-        int linepos, displine;
-        int vc, sc;
-        uint16_t ma, maback;
-        int con, coff, cursoron;
-        int dispon, blink;
-        int vsynctime, vadj;
-
-        uint8_t *vram;
-} mda_t;
->>>>>>> 0a519882
-
-static uint32_t mdacols[256][2][2];
-
-void mda_recalctimings(mda_t *mda);
-
-void mda_out(uint16_t addr, uint8_t val, void *p)
-{
-        mda_t *mda = (mda_t *)p;
-        switch (addr)
-        {
-                case 0x3b0: case 0x3b2: case 0x3b4: case 0x3b6:
-                mda->crtcreg = val & 31;
-                return;
-                case 0x3b1: case 0x3b3: case 0x3b5: case 0x3b7:
-                mda->crtc[mda->crtcreg] = val;
-                if (mda->crtc[10] == 6 && mda->crtc[11] == 7) /*Fix for Generic Turbo XT BIOS, which sets up cursor registers wrong*/
-                {
-                        mda->crtc[10] = 0xb;
-                        mda->crtc[11] = 0xc;
-                }
-                mda_recalctimings(mda);
-                return;
-                case 0x3b8:
-                mda->ctrl = val;
-                return;
-        }
-}
-
-uint8_t mda_in(uint16_t addr, void *p)
-{
-        mda_t *mda = (mda_t *)p;
-        switch (addr)
-        {
-                case 0x3b0: case 0x3b2: case 0x3b4: case 0x3b6:
-                return mda->crtcreg;
-                case 0x3b1: case 0x3b3: case 0x3b5: case 0x3b7:
-                return mda->crtc[mda->crtcreg];
-                case 0x3ba:
-                return mda->stat | 0xF0;
-        }
-        return 0xff;
-}
-
-void mda_write(uint32_t addr, uint8_t val, void *p)
-{
-        mda_t *mda = (mda_t *)p;
-        egawrites++;
-        mda->vram[addr & 0xfff] = val;
-}
-
-uint8_t mda_read(uint32_t addr, void *p)
-{
-        mda_t *mda = (mda_t *)p;
-        egareads++;
-        return mda->vram[addr & 0xfff];
-}
-
-void mda_recalctimings(mda_t *mda)
-{
-	double _dispontime, _dispofftime, disptime;
-        disptime = mda->crtc[0] + 1;
-        _dispontime = mda->crtc[1];
-        _dispofftime = disptime - _dispontime;
-        _dispontime *= MDACONST;
-        _dispofftime *= MDACONST;
-	mda->dispontime = (uint64_t)_dispontime;
-	mda->dispofftime = (uint64_t)_dispofftime;
-}
-
-void mda_poll(void *p)
-{
-        mda_t *mda = (mda_t *)p;
-        uint16_t ca = (mda->crtc[15] | (mda->crtc[14] << 8)) & 0x3fff;
-        int drawcursor;
-        int x, c;
-        int oldvc;
-        uint8_t chr, attr;
-        int oldsc;
-        int blink;
-        if (!mda->linepos)
-        {
-                timer_advance_u64(&mda->timer, mda->dispofftime);
-                mda->stat |= 1;
-                mda->linepos = 1;
-                oldsc = mda->sc;
-                if ((mda->crtc[8] & 3) == 3) 
-                        mda->sc = (mda->sc << 1) & 7;
-                if (mda->dispon)
-                {
-                        if (mda->displine < mda->firstline)
-                        {
-                                mda->firstline = mda->displine;                                
-                                video_wait_for_buffer();
-                        }
-                        mda->lastline = mda->displine;
-                        for (x = 0; x < mda->crtc[1]; x++)
-                        {
-                                chr  = mda->vram[(mda->ma << 1) & 0xfff];
-                                attr = mda->vram[((mda->ma << 1) + 1) & 0xfff];
-                                drawcursor = ((mda->ma == ca) && mda->con && mda->cursoron);
-                                blink = ((mda->blink & 16) && (mda->ctrl & 0x20) && (attr & 0x80) && !drawcursor);
-                                if (mda->sc == 12 && ((attr & 7) == 1))
-                                {
-                                        for (c = 0; c < 9; c++)
-                                                ((uint32_t *)buffer32->line[mda->displine])[(x * 9) + c] = mdacols[attr][blink][1];
-                                }
-                                else
-                                {
-                                        for (c = 0; c < 8; c++)
-                                                ((uint32_t *)buffer32->line[mda->displine])[(x * 9) + c] = mdacols[attr][blink][(fontdatm[chr][mda->sc] & (1 << (c ^ 7))) ? 1 : 0];
-                                        if ((chr & ~0x1f) == 0xc0)
-                                                ((uint32_t *)buffer32->line[mda->displine])[(x * 9) + 8] = mdacols[attr][blink][fontdatm[chr][mda->sc] & 1];
-                                        else
-                                                ((uint32_t *)buffer32->line[mda->displine])[(x * 9) + 8] = mdacols[attr][blink][0];
-                                }
-                                mda->ma++;
-                                if (drawcursor)
-                                {
-                                        for (c = 0; c < 9; c++)
-                                                ((uint32_t *)buffer32->line[mda->displine])[(x * 9) + c] ^= mdacols[attr][0][1];
-                                }
-                        }
-                }
-                mda->sc = oldsc;
-                if (mda->vc == mda->crtc[7] && !mda->sc)
-                {
-                        mda->stat |= 8;
-//                        printf("VSYNC on %i %i\n",vc,sc);
-                }
-                mda->displine++;
-                if (mda->displine >= 500) 
-                        mda->displine=0;
-        }
-        else
-        {
-                timer_advance_u64(&mda->timer, mda->dispontime);
-                if (mda->dispon) mda->stat&=~1;
-                mda->linepos=0;
-                if (mda->vsynctime)
-                {
-                        mda->vsynctime--;
-                        if (!mda->vsynctime)
-                        {
-                                mda->stat&=~8;
-//                                printf("VSYNC off %i %i\n",vc,sc);
-                        }
-                }
-                if (mda->sc == (mda->crtc[11] & 31) || ((mda->crtc[8] & 3) == 3 && mda->sc == ((mda->crtc[11] & 31) >> 1))) 
-                { 
-                        mda->con = 0; 
-                        mda->coff = 1; 
-                }
-                if (mda->vadj)
-                {
-                        mda->sc++;
-                        mda->sc &= 31;
-                        mda->ma = mda->maback;
-                        mda->vadj--;
-                        if (!mda->vadj)
-                        {
-                                mda->dispon = 1;
-                                mda->ma = mda->maback = (mda->crtc[13] | (mda->crtc[12] << 8)) & 0x3fff;
-                                mda->sc = 0;
-                        }
-                }
-                else if (mda->sc == mda->crtc[9] || ((mda->crtc[8] & 3) == 3 && mda->sc == (mda->crtc[9] >> 1)))
-                {
-                        mda->maback = mda->ma;
-                        mda->sc = 0;
-                        oldvc = mda->vc;
-                        mda->vc++;
-                        mda->vc &= 127;
-                        if (mda->vc == mda->crtc[6]) 
-                                mda->dispon=0;
-                        if (oldvc == mda->crtc[4])
-                        {
-//                                printf("Display over at %i\n",displine);
-                                mda->vc = 0;
-                                mda->vadj = mda->crtc[5];
-                                if (!mda->vadj) mda->dispon = 1;
-                                if (!mda->vadj) mda->ma = mda->maback = (mda->crtc[13] | (mda->crtc[12] << 8)) & 0x3fff;
-                                if ((mda->crtc[10] & 0x60) == 0x20) mda->cursoron = 0;
-                                else                                mda->cursoron = mda->blink & 16;
-                        }
-                        if (mda->vc == mda->crtc[7])
-                        {
-                                mda->dispon = 0;
-                                mda->displine = 0;
-                                mda->vsynctime = 16;
-                                if (mda->crtc[7])
-                                {
-//                                        printf("Lastline %i Firstline %i  %i\n",lastline,firstline,lastline-firstline);
-                                        x = mda->crtc[1] * 9;
-                                        mda->lastline++;
-                                        if (x != xsize || (mda->lastline - mda->firstline) != ysize)
-                                        {
-                                                xsize = x;
-                                                ysize = mda->lastline - mda->firstline;
-//                                                printf("Resize to %i,%i - R1 %i\n",xsize,ysize,crtcm[1]);
-                                                if (xsize < 64) xsize = 656;
-                                                if (ysize < 32) ysize = 200;
-                                                updatewindowsize(xsize, ysize);
-                                        }
-
-                                        video_blit_memtoscreen(0, mda->firstline, 0, ysize, xsize, ysize);
-
-                                        frames++;
-                                        video_res_x = mda->crtc[1];
-                                        video_res_y = mda->crtc[6];
-                                        video_bpp = 0;
-                                }
-                                mda->firstline = 1000;
-                                mda->lastline = 0;
-                                mda->blink++;
-                        }
-                }
-                else
-                {
-                        mda->sc++;
-                        mda->sc &= 31;
-                        mda->ma = mda->maback;
-                }
-                if ((mda->sc == (mda->crtc[10] & 31) || ((mda->crtc[8] & 3) == 3 && mda->sc == ((mda->crtc[10] & 31) >> 1))))
-                {
-                        mda->con = 1;
-//                        printf("Cursor on - %02X %02X %02X\n",crtcm[8],crtcm[10],crtcm[11]);
-                }
-        }
-}
-
-void *mda_standalone_init()
-{
-        mda_t *mda = malloc(sizeof(mda_t));
-
-        memset(mda, 0, sizeof(mda_t));
-	mda_init(mda);
-
-        mda->vram = malloc(0x1000);
-<<<<<<< HEAD
-        timer_add(mda_poll, &mda->vidtime, TIMER_ALWAYS_ENABLED, mda);
-=======
-
-        timer_add(&mda->timer, mda_poll, mda, 1);
->>>>>>> 0a519882
-        mem_mapping_add(&mda->mapping, 0xb0000, 0x08000, mda_read, NULL, NULL, mda_write, NULL, NULL,  NULL, MEM_MAPPING_EXTERNAL, mda);
-        io_sethandler(0x03b0, 0x0010, mda_in, NULL, NULL, mda_out, NULL, NULL, mda);
-
-	return mda;
-}
-
-
-void mda_init(mda_t *mda)
-{
-        int display_type;
-        int c;
-
-        display_type = device_get_config_int("display_type");
-        cgapal_rebuild(display_type, 0);
-
-        for (c = 0; c < 256; c++)
-        {
-                mdacols[c][0][0] = mdacols[c][1][0] = mdacols[c][1][1] = cgapal[0];
-                if (c & 8) mdacols[c][0][1] = cgapal[0xf];
-                else       mdacols[c][0][1] = cgapal[0x7];
-        }
-        mdacols[0x70][0][1] = cgapal[0];
-        mdacols[0x70][0][0] = mdacols[0x70][1][0] = mdacols[0x70][1][1] = cgapal[0xf];
-        mdacols[0xF0][0][1] = cgapal[0];
-        mdacols[0xF0][0][0] = mdacols[0xF0][1][0] = mdacols[0xF0][1][1] = cgapal[0xf];
-        mdacols[0x78][0][1] = cgapal[0x7];
-        mdacols[0x78][0][0] = mdacols[0x78][1][0] = mdacols[0x78][1][1] = cgapal[0xf];
-        mdacols[0xF8][0][1] = cgapal[0x7];
-        mdacols[0xF8][0][0] = mdacols[0xF8][1][0] = mdacols[0xF8][1][1] = cgapal[0xf];
-        mdacols[0x00][0][1] = mdacols[0x00][1][1] = cgapal[0];
-        mdacols[0x08][0][1] = mdacols[0x08][1][1] = cgapal[0];
-        mdacols[0x80][0][1] = mdacols[0x80][1][1] = cgapal[0];
-        mdacols[0x88][0][1] = mdacols[0x88][1][1] = cgapal[0];
-}
-
-void mda_setcol(int chr, int blink, int fg, uint8_t cga_ink)
-{
-	mdacols[chr][blink][fg] = cgapal[cga_ink];
-}
-
-void mda_close(void *p)
-{
-        mda_t *mda = (mda_t *)p;
-
-        free(mda->vram);
-        free(mda);
-}
-
-void mda_speed_changed(void *p)
-{
-        mda_t *mda = (mda_t *)p;
-        
-        mda_recalctimings(mda);
-}
-
-static device_config_t mda_config[] =
-{
-        {
-                .name = "display_type",
-                .description = "Display type",
-                .type = CONFIG_SELECTION,
-                .selection =
-                {
-                        {
-                                .description = "Green",
-                                .value = DISPLAY_GREEN
-                        },
-                        {
-                                .description = "Amber",
-                                .value = DISPLAY_AMBER
-                        },
-                        {
-                                .description = "White",
-                                .value = DISPLAY_WHITE
-                        },
-                        {
-                                .description = ""
-                        }
-                },
-                .default_int = DISPLAY_WHITE
-        },
-        {
-                .type = -1
-        }
-};
-
-device_t mda_device =
-{
-        "MDA",
-        0,
-        mda_standalone_init,
-        mda_close,
-        NULL,
-        mda_speed_changed,
-        NULL,
-        NULL,
-        mda_config
-};
+/*MDA emulation*/
+#include <stdlib.h>
+#include "ibm.h"
+#include "device.h"
+#include "io.h"
+#include "mem.h"
+#include "timer.h"
+#include "video.h"
+#include "vid_mda.h"
+
+
+static uint32_t mdacols[256][2][2];
+
+void mda_recalctimings(mda_t *mda);
+
+void mda_out(uint16_t addr, uint8_t val, void *p)
+{
+        mda_t *mda = (mda_t *)p;
+        switch (addr)
+        {
+                case 0x3b0: case 0x3b2: case 0x3b4: case 0x3b6:
+                mda->crtcreg = val & 31;
+                return;
+                case 0x3b1: case 0x3b3: case 0x3b5: case 0x3b7:
+                mda->crtc[mda->crtcreg] = val;
+                if (mda->crtc[10] == 6 && mda->crtc[11] == 7) /*Fix for Generic Turbo XT BIOS, which sets up cursor registers wrong*/
+                {
+                        mda->crtc[10] = 0xb;
+                        mda->crtc[11] = 0xc;
+                }
+                mda_recalctimings(mda);
+                return;
+                case 0x3b8:
+                mda->ctrl = val;
+                return;
+        }
+}
+
+uint8_t mda_in(uint16_t addr, void *p)
+{
+        mda_t *mda = (mda_t *)p;
+        switch (addr)
+        {
+                case 0x3b0: case 0x3b2: case 0x3b4: case 0x3b6:
+                return mda->crtcreg;
+                case 0x3b1: case 0x3b3: case 0x3b5: case 0x3b7:
+                return mda->crtc[mda->crtcreg];
+                case 0x3ba:
+                return mda->stat | 0xF0;
+        }
+        return 0xff;
+}
+
+void mda_write(uint32_t addr, uint8_t val, void *p)
+{
+        mda_t *mda = (mda_t *)p;
+        egawrites++;
+        mda->vram[addr & 0xfff] = val;
+}
+
+uint8_t mda_read(uint32_t addr, void *p)
+{
+        mda_t *mda = (mda_t *)p;
+        egareads++;
+        return mda->vram[addr & 0xfff];
+}
+
+void mda_recalctimings(mda_t *mda)
+{
+	double _dispontime, _dispofftime, disptime;
+        disptime = mda->crtc[0] + 1;
+        _dispontime = mda->crtc[1];
+        _dispofftime = disptime - _dispontime;
+        _dispontime *= MDACONST;
+        _dispofftime *= MDACONST;
+	mda->dispontime = (uint64_t)_dispontime;
+	mda->dispofftime = (uint64_t)_dispofftime;
+}
+
+void mda_poll(void *p)
+{
+        mda_t *mda = (mda_t *)p;
+        uint16_t ca = (mda->crtc[15] | (mda->crtc[14] << 8)) & 0x3fff;
+        int drawcursor;
+        int x, c;
+        int oldvc;
+        uint8_t chr, attr;
+        int oldsc;
+        int blink;
+        if (!mda->linepos)
+        {
+                timer_advance_u64(&mda->timer, mda->dispofftime);
+                mda->stat |= 1;
+                mda->linepos = 1;
+                oldsc = mda->sc;
+                if ((mda->crtc[8] & 3) == 3) 
+                        mda->sc = (mda->sc << 1) & 7;
+                if (mda->dispon)
+                {
+                        if (mda->displine < mda->firstline)
+                        {
+                                mda->firstline = mda->displine;                                
+                                video_wait_for_buffer();
+                        }
+                        mda->lastline = mda->displine;
+                        for (x = 0; x < mda->crtc[1]; x++)
+                        {
+                                chr  = mda->vram[(mda->ma << 1) & 0xfff];
+                                attr = mda->vram[((mda->ma << 1) + 1) & 0xfff];
+                                drawcursor = ((mda->ma == ca) && mda->con && mda->cursoron);
+                                blink = ((mda->blink & 16) && (mda->ctrl & 0x20) && (attr & 0x80) && !drawcursor);
+                                if (mda->sc == 12 && ((attr & 7) == 1))
+                                {
+                                        for (c = 0; c < 9; c++)
+                                                ((uint32_t *)buffer32->line[mda->displine])[(x * 9) + c] = mdacols[attr][blink][1];
+                                }
+                                else
+                                {
+                                        for (c = 0; c < 8; c++)
+                                                ((uint32_t *)buffer32->line[mda->displine])[(x * 9) + c] = mdacols[attr][blink][(fontdatm[chr][mda->sc] & (1 << (c ^ 7))) ? 1 : 0];
+                                        if ((chr & ~0x1f) == 0xc0)
+                                                ((uint32_t *)buffer32->line[mda->displine])[(x * 9) + 8] = mdacols[attr][blink][fontdatm[chr][mda->sc] & 1];
+                                        else
+                                                ((uint32_t *)buffer32->line[mda->displine])[(x * 9) + 8] = mdacols[attr][blink][0];
+                                }
+                                mda->ma++;
+                                if (drawcursor)
+                                {
+                                        for (c = 0; c < 9; c++)
+                                                ((uint32_t *)buffer32->line[mda->displine])[(x * 9) + c] ^= mdacols[attr][0][1];
+                                }
+                        }
+                }
+                mda->sc = oldsc;
+                if (mda->vc == mda->crtc[7] && !mda->sc)
+                {
+                        mda->stat |= 8;
+//                        printf("VSYNC on %i %i\n",vc,sc);
+                }
+                mda->displine++;
+                if (mda->displine >= 500) 
+                        mda->displine=0;
+        }
+        else
+        {
+                timer_advance_u64(&mda->timer, mda->dispontime);
+                if (mda->dispon) mda->stat&=~1;
+                mda->linepos=0;
+                if (mda->vsynctime)
+                {
+                        mda->vsynctime--;
+                        if (!mda->vsynctime)
+                        {
+                                mda->stat&=~8;
+//                                printf("VSYNC off %i %i\n",vc,sc);
+                        }
+                }
+                if (mda->sc == (mda->crtc[11] & 31) || ((mda->crtc[8] & 3) == 3 && mda->sc == ((mda->crtc[11] & 31) >> 1))) 
+                { 
+                        mda->con = 0; 
+                        mda->coff = 1; 
+                }
+                if (mda->vadj)
+                {
+                        mda->sc++;
+                        mda->sc &= 31;
+                        mda->ma = mda->maback;
+                        mda->vadj--;
+                        if (!mda->vadj)
+                        {
+                                mda->dispon = 1;
+                                mda->ma = mda->maback = (mda->crtc[13] | (mda->crtc[12] << 8)) & 0x3fff;
+                                mda->sc = 0;
+                        }
+                }
+                else if (mda->sc == mda->crtc[9] || ((mda->crtc[8] & 3) == 3 && mda->sc == (mda->crtc[9] >> 1)))
+                {
+                        mda->maback = mda->ma;
+                        mda->sc = 0;
+                        oldvc = mda->vc;
+                        mda->vc++;
+                        mda->vc &= 127;
+                        if (mda->vc == mda->crtc[6]) 
+                                mda->dispon=0;
+                        if (oldvc == mda->crtc[4])
+                        {
+//                                printf("Display over at %i\n",displine);
+                                mda->vc = 0;
+                                mda->vadj = mda->crtc[5];
+                                if (!mda->vadj) mda->dispon = 1;
+                                if (!mda->vadj) mda->ma = mda->maback = (mda->crtc[13] | (mda->crtc[12] << 8)) & 0x3fff;
+                                if ((mda->crtc[10] & 0x60) == 0x20) mda->cursoron = 0;
+                                else                                mda->cursoron = mda->blink & 16;
+                        }
+                        if (mda->vc == mda->crtc[7])
+                        {
+                                mda->dispon = 0;
+                                mda->displine = 0;
+                                mda->vsynctime = 16;
+                                if (mda->crtc[7])
+                                {
+//                                        printf("Lastline %i Firstline %i  %i\n",lastline,firstline,lastline-firstline);
+                                        x = mda->crtc[1] * 9;
+                                        mda->lastline++;
+                                        if (x != xsize || (mda->lastline - mda->firstline) != ysize)
+                                        {
+                                                xsize = x;
+                                                ysize = mda->lastline - mda->firstline;
+//                                                printf("Resize to %i,%i - R1 %i\n",xsize,ysize,crtcm[1]);
+                                                if (xsize < 64) xsize = 656;
+                                                if (ysize < 32) ysize = 200;
+                                                updatewindowsize(xsize, ysize);
+                                        }
+
+                                        video_blit_memtoscreen(0, mda->firstline, 0, ysize, xsize, ysize);
+
+                                        frames++;
+                                        video_res_x = mda->crtc[1];
+                                        video_res_y = mda->crtc[6];
+                                        video_bpp = 0;
+                                }
+                                mda->firstline = 1000;
+                                mda->lastline = 0;
+                                mda->blink++;
+                        }
+                }
+                else
+                {
+                        mda->sc++;
+                        mda->sc &= 31;
+                        mda->ma = mda->maback;
+                }
+                if ((mda->sc == (mda->crtc[10] & 31) || ((mda->crtc[8] & 3) == 3 && mda->sc == ((mda->crtc[10] & 31) >> 1))))
+                {
+                        mda->con = 1;
+//                        printf("Cursor on - %02X %02X %02X\n",crtcm[8],crtcm[10],crtcm[11]);
+                }
+        }
+}
+
+void *mda_standalone_init()
+{
+        mda_t *mda = malloc(sizeof(mda_t));
+
+        memset(mda, 0, sizeof(mda_t));
+	mda_init(mda);
+
+        mda->vram = malloc(0x1000);
+        mem_mapping_add(&mda->mapping, 0xb0000, 0x08000, mda_read, NULL, NULL, mda_write, NULL, NULL,  NULL, MEM_MAPPING_EXTERNAL, mda);
+        io_sethandler(0x03b0, 0x0010, mda_in, NULL, NULL, mda_out, NULL, NULL, mda);
+
+	return mda;
+}
+
+
+void mda_init(mda_t *mda)
+{
+        int display_type;
+        int c;
+
+        display_type = device_get_config_int("display_type");
+        cgapal_rebuild(display_type, 0);
+
+        for (c = 0; c < 256; c++)
+        {
+                mdacols[c][0][0] = mdacols[c][1][0] = mdacols[c][1][1] = cgapal[0];
+                if (c & 8) mdacols[c][0][1] = cgapal[0xf];
+                else       mdacols[c][0][1] = cgapal[0x7];
+        }
+        mdacols[0x70][0][1] = cgapal[0];
+        mdacols[0x70][0][0] = mdacols[0x70][1][0] = mdacols[0x70][1][1] = cgapal[0xf];
+        mdacols[0xF0][0][1] = cgapal[0];
+        mdacols[0xF0][0][0] = mdacols[0xF0][1][0] = mdacols[0xF0][1][1] = cgapal[0xf];
+        mdacols[0x78][0][1] = cgapal[0x7];
+        mdacols[0x78][0][0] = mdacols[0x78][1][0] = mdacols[0x78][1][1] = cgapal[0xf];
+        mdacols[0xF8][0][1] = cgapal[0x7];
+        mdacols[0xF8][0][0] = mdacols[0xF8][1][0] = mdacols[0xF8][1][1] = cgapal[0xf];
+        mdacols[0x00][0][1] = mdacols[0x00][1][1] = cgapal[0];
+        mdacols[0x08][0][1] = mdacols[0x08][1][1] = cgapal[0];
+        mdacols[0x80][0][1] = mdacols[0x80][1][1] = cgapal[0];
+        mdacols[0x88][0][1] = mdacols[0x88][1][1] = cgapal[0];
+        
+        timer_add(&mda->timer, mda_poll, mda, 1);
+}
+
+void mda_setcol(int chr, int blink, int fg, uint8_t cga_ink)
+{
+	mdacols[chr][blink][fg] = cgapal[cga_ink];
+}
+
+void mda_close(void *p)
+{
+        mda_t *mda = (mda_t *)p;
+
+        free(mda->vram);
+        free(mda);
+}
+
+void mda_speed_changed(void *p)
+{
+        mda_t *mda = (mda_t *)p;
+        
+        mda_recalctimings(mda);
+}
+
+static device_config_t mda_config[] =
+{
+        {
+                .name = "display_type",
+                .description = "Display type",
+                .type = CONFIG_SELECTION,
+                .selection =
+                {
+                        {
+                                .description = "Green",
+                                .value = DISPLAY_GREEN
+                        },
+                        {
+                                .description = "Amber",
+                                .value = DISPLAY_AMBER
+                        },
+                        {
+                                .description = "White",
+                                .value = DISPLAY_WHITE
+                        },
+                        {
+                                .description = ""
+                        }
+                },
+                .default_int = DISPLAY_WHITE
+        },
+        {
+                .type = -1
+        }
+};
+
+device_t mda_device =
+{
+        "MDA",
+        0,
+        mda_standalone_init,
+        mda_close,
+        NULL,
+        mda_speed_changed,
+        NULL,
+        NULL,
+        mda_config
+};