--- conflicted
+++ resolved
@@ -1,98 +1,76 @@
-VPATH = . dosbox resid-fp
-CPP  = g++
-CC   = gcc
-WINDRES = windres.exe
-WXVERSION = 31
-WXINCLUDE = e:/MinGWget/include/wx/
-CFLAGS = -O3 -march=i686 -fomit-frame-pointer -msse2 -mstackrealign -Werror -fno-strict-aliasing
-CXXFLAGS = $(CFLAGS)
-<<<<<<< HEAD
-OBJ = 386.o 386_common.o 386_dynarec.o 386_dynarec_ops.o 808x.o acc2036.o acer386sx.o ali1429.o amstrad.o \
-	cbm_io.o cdrom-ioctl.o cdrom-image.o cmd640.o codegen.o codegen_accumulate.o codegen_allocator.o \
-	codegen_backend_x86.o codegen_backend_x86_ops.o codegen_backend_x86_ops_fpu.o codegen_backend_x86_ops_sse.o \
-	codegen_backend_x86_uops.o codegen_block.o codegen_ir.o codegen_ops.o \
-	codegen_ops_3dnow.o codegen_ops_branch.o codegen_ops_arith.o codegen_ops_fpu_arith.o \
-	codegen_ops_fpu_constant.o codegen_ops_fpu_loadstore.o codegen_ops_fpu_misc.o codegen_ops_helpers.o codegen_ops_jump.o \
-	codegen_ops_logic.o codegen_ops_misc.o codegen_ops_mmx_arith.o codegen_ops_mmx_cmp.o \
-	codegen_ops_mmx_loadstore.o codegen_ops_mmx_logic.o codegen_ops_mmx_pack.o codegen_ops_mmx_shift.o \
-	codegen_ops_mov.o codegen_ops_shift.o codegen_ops_stack.o codegen_reg.o codegen_timing_486.o \
-	codegen_timing_686.o codegen_timing_common.o codegen_timing_k6.o codegen_timing_pentium.o \
-	codegen_timing_winchip.o codegen_timing_winchip2.o compaq.o config.o cpu.o cpu_tables.o device.o \
-	dells200.o disc.o disc_fdi.o disc_img.o disc_sector.o dma.o esdi_at.o fdc.o fdc37c665.o fdd.o \
-	fdi2raw.o gameport.o hdd.o hdd_esdi.o hdd_file.o headland.o i430lx.o i430fx.o i430vx.o ide.o \
-	ide_atapi.o ide_sff8038i.o intel.o intel_flash.o io.o jim.o joystick_ch_flightstick_pro.o \
-	joystick_standard.o joystick_sw_pad.o joystick_tm_fcs.o keyboard.o keyboard_amstrad.o keyboard_at.o \
-	keyboard_olim24.o keyboard_pcjr.o keyboard_xt.o laserxt.o lpt.o lpt_dac.o lpt_dss.o mca.o mcr.o \
-	mem.o mem_bios.o mfm_at.o mfm_xebec.o model.o mouse.o mouse_msystems.o mouse_ps2.o mouse_serial.o \
-	mvp3.o neat.o nmi.o nvr.o nvr_tc8521.o olivetti_m24.o opti495.o paths.o pc.o pc87306.o pci.o pic.o \
-	piix.o pit.o ppi.o ps1.o ps2.o ps2_mca.o ps2_nvr.o rom.o rtc.o rtc_tc8521.o scat.o scsi.o \
-	scsi_53c400.o scsi_aha1540.o scsi_cd.o scsi_hd.o scsi_zip.o serial.o sio.o sis496.o sl82c460.o \
-	sound.o sound_ad1848.o sound_adlib.o sound_adlibgold.o sound_audiopci.o sound_cms.o sound_dbopl.o \
-	sound_emu8k.o sound_gus.o sound_mpu401_uart.o sound_opl.o sound_pas16.o sound_ps1.o sound_pssj.o \
-	sound_resid.o sound_sb.o sound_sb_dsp.o sound_sn76489.o sound_speaker.o sound_ssi2001.o sound_wss.o \
-	sound_ym7128.o soundopenal.o sst39sf010.o t1000.o t3100e.o tandy_eeprom.o tandy_rom.o timer.o um8881f.o um8669f.o \
-	vid_ati_eeprom.o vid_ati_mach64.o vid_ati18800.o vid_ati28800.o vid_ati68860_ramdac.o vid_cga.o \
-	vid_cl5429.o vid_colorplus.o vid_compaq_cga.o vid_ega.o vid_et4000.o vid_et4000w32.o \
-	vid_et4000w32i.o vid_genius.o vid_hercules.o vid_icd2061.o vid_ics2595.o vid_incolor.o vid_mda.o \
-	vid_olivetti_m24.o vid_oti037.c vid_oti067.o vid_paradise.o vid_pc1512.o vid_pc1640.o vid_pc200.o \
-	vid_pcjr.o vid_ps1_svga.o vid_s3.o vid_s3_virge.o vid_sdac_ramdac.o vid_sigma.o vid_stg_ramdac.o vid_svga.o \
-	vid_svga_render.o vid_t1000.o vid_t3100e.o vid_tandy.o vid_tandysl.o vid_tgui9440.o \
-	vid_tkd8001_ramdac.o vid_tvga.o vid_unk_ramdac.o vid_vga.o vid_voodoo.o vid_wy700.o video.o \
-	vt82c586b.o w83877tf.o wd76c10.o x86seg.o x87.o xi8088.c xtide.o win-midi.o wx-main.o \
-	wx-config_sel.o wx-dialogbox.o wx-utils.o wx-app.o wx-sdl2-joystick.o wx-sdl2-mouse.o \
-	wx-sdl2-keyboard.o wx-sdl2-video.o wx-sdl2.o wx-config.o wx-deviceconfig.o wx-status.o \
-	wx-sdl2-status.o wx-resources.o wx-thread.o wx-common.o wx-sdl2-display-win.o \
-	wx-sdl2-video-renderer.o wx-sdl2-video-gl3.o wx-glslp-parser.o wx-shader_man.o wx-shaderconfig.o \
-	wx-joystickconfig.o wx-createdisc.o wx.res
-=======
-OBJ = 386.o 386_dynarec.o 386_dynarec_ops.o 808x.o acc2036.o acc2168.o acc3221.o acer386sx.o ali1429.o amstrad.o cassette.o cbm_io.o cdrom-ioctl.o cdrom-image.o \
-	cmd640.o codegen.o codegen_ops.o codegen_timing_486.o codegen_timing_686.o codegen_timing_common.o codegen_timing_pentium.o codegen_timing_winchip.o codegen_x86.o compaq.o config.o cpu.o \
-	device.o dells200.o disc.o disc_fdi.o disc_img.o disc_sector.o dma.o esdi_at.o fdc.o fdc37c665.o fdd.o fdi2raw.o gameport.o hdd.o hdd_esdi.o hdd_file.o headland.o i430hx.o i430lx.o i430fx.o \
-	i430vx.o ide.o ide_atapi.o intel.o intel_flash.o io.o jim.o joystick_ch_flightstick_pro.o joystick_standard.o joystick_sw_pad.o joystick_tm_fcs.o keyboard.o keyboard_amstrad.o keyboard_at.o \
-	keyboard_olim24.o keyboard_pcjr.o keyboard_xt.o laserxt.o lpt.o lpt_dac.o lpt_dss.o mca.o mcr.o mem.o mem_bios.o mfm_at.o mfm_xebec.o model.o mouse.o mouse_msystems.o mouse_ps2.o \
-	mouse_serial.o neat.o nmi.o nvr.o nvr_tc8521.o olivetti_m24.o opti495.o paths.o pc.o pc87306.o pci.o pic.o piix.o pit.o ppi.o ps1.o ps2.o ps2_mca.o ps2_nvr.o pzx.o rom.o rtc.o rtc_tc8521.o \
-	scat.o scsi.o scsi_53c400.o scsi_aha1540.o scsi_cd.o scsi_hd.o scsi_zip.o serial.o sio.o sis496.o sl82c460.o sound.o sound_ad1848.o sound_adlib.o sound_adlibgold.o sound_audiopci.o sound_cms.o sound_dbopl.o \
-	sound_emu8k.o sound_gus.o sound_mpu401_uart.o sound_opl.o sound_pas16.o sound_ps1.o sound_pssj.o sound_resid.o \
-	sound_sb.o sound_sb_dsp.o sound_sn76489.o sound_speaker.o sound_ssi2001.o sound_wss.o \
-	sound_ym7128.o soundopenal.o t1000.o t3100e.o tandy_eeprom.o tandy_rom.o timer.o um8881f.o um8669f.o vid_ati_eeprom.o vid_ati_mach64.o vid_ati18800.o \
-	vid_ati28800.o vid_ati68860_ramdac.o vid_cga.o vid_cl5429.o vid_colorplus.o vid_compaq_cga.o vid_ega.o vid_et4000.o \
-	vid_et4000w32.o vid_et4000w32i.o vid_genius.o vid_hercules.o vid_ht216.o vid_icd2061.o vid_ics2595.o vid_im1024.o vid_incolor.o vid_mda.o \
-	vid_olivetti_m24.o vid_oti037.c vid_oti067.o vid_paradise.o vid_pc1512.o vid_pc1640.o vid_pc200.o \
-	vid_pcjr.o vid_pgc.o vid_ps1_svga.o vid_s3.o vid_s3_virge.o vid_sdac_ramdac.o vid_sigma.o vid_stg_ramdac.o vid_svga.o \
-	vid_svga_render.o vid_t1000.o vid_t3100e.o vid_tandy.o vid_tandysl.o vid_tgui9440.o vid_tkd8001_ramdac.o vid_tvga.o vid_unk_ramdac.o \
-	vid_vga.o vid_voodoo.o vid_wy700.o video.o wd76c10.o x86seg.o x87.o xi8088.c xtide.o win-midi.o \
-	wx-main.o wx-config_sel.o wx-dialogbox.o wx-utils.o wx-app.o wx-sdl2-joystick.o wx-sdl2-mouse.o wx-sdl2-keyboard.o wx-sdl2-video.o \
-	wx-sdl2.o wx-config.o wx-deviceconfig.o wx-status.o wx-sdl2-status.o wx-resources.o wx-thread.o wx-common.o wx-sdl2-display-win.o \
-	wx-sdl2-video-renderer.o wx-sdl2-video-gl3.o wx-glslp-parser.o wx-shader_man.o wx-shaderconfig.o wx-joystickconfig.o wx-createdisc.o zenith.o wx.res
->>>>>>> faa3d45f
-DBOBJ = cdrom_image.o dbopl.o nukedopl.o vid_cga_comp.o
-SIDOBJ = convolve.o convolve-sse.o envelope.o extfilt.o filter.o pot.o sid.o voice.o wave6581__ST.o wave6581_P_T.o wave6581_PS_.o wave6581_PST.o wave8580__ST.o wave8580_P_T.o wave8580_PS_.o wave8580_PST.o wave.o
-
-LIBS = -Wl,--subsystem,windows -mthreads -mwindows -lwxmsw$(WXVERSION)u_xrc -lwxmsw$(WXVERSION)u_html -lwxmsw$(WXVERSION)u_adv -lwxbase$(WXVERSION)u_xml -lwxmsw$(WXVERSION)u_core -lwxbase$(WXVERSION)u -lwxtiff -lwxjpeg -lwxpng -lwxzlib -lwxregexu -lwxexpat -lkernel32 -lcomdlg32 -lwinspool -lcomctl32 -lole32 -loleaut32 -luuid -lrpcrt4 -ladvapi32 -lmingw32 -lopengl32 -lopenal32 -lstdc++ -lSDL2main -lSDL2 -lm -ldinput8 -ldxguid -ldxerr8 -luser32 -lgdi32 -lwinmm -limm32 -lole32 -loleaut32 -lshell32 -lversion -luuid -static-libgcc
-
-PCem-wx-SDL2.exe: $(OBJ) $(DBOBJ) $(SIDOBJ)
-	$(CC) $(OBJ) $(DBOBJ) $(SIDOBJ) -o "PCem-wx-SDL2.exe" $(LIBS)
-	strip -s PCem-wx-SDL2.exe
-
-all : PCem-wx-SDL2.exe
-
-clean :
-	rm *.o
-	rm PCem-wx-SDL2.exe
-	rm *.res
-
-wx-resources.o : pc.xrc
-	-wxrc -c pc.xrc -o wx-resources.cpp
-	$(CPP) $(CXXFLAGS) -c wx-resources.cpp
-
-%.o : %.c
-	$(CC) $(CFLAGS) -c $<
-
-%.o : %.cc
-	$(CPP) $(CXXFLAGS) -c $<
-
-%.o : %.cpp
-	$(CPP) $(CXXFLAGS) -c $<
-
-wx.res: wx.rc
-	$(WINDRES) -I$(WXINCLUDE)/../ -i wx.rc --input-format=rc -o wx.res -O coff 
+VPATH = . dosbox resid-fp
+CPP  = g++
+CC   = gcc
+WINDRES = windres.exe
+WXVERSION = 31
+WXINCLUDE = e:/MinGWget/include/wx/
+CFLAGS = -O3 -march=i686 -fomit-frame-pointer -msse2 -mstackrealign -Werror -fno-strict-aliasing
+CXXFLAGS = $(CFLAGS)
+OBJ = 386.o 386_common.o 386_dynarec.o 386_dynarec_ops.o 808x.o acc2036.o acer386sx.o ali1429.o amstrad.o \
+	cbm_io.o cdrom-ioctl.o cdrom-image.o cmd640.o codegen.o codegen_accumulate.o codegen_allocator.o \
+	codegen_backend_x86.o codegen_backend_x86_ops.o codegen_backend_x86_ops_fpu.o codegen_backend_x86_ops_sse.o \
+	codegen_backend_x86_uops.o codegen_block.o codegen_ir.o codegen_ops.o \
+	codegen_ops_3dnow.o codegen_ops_branch.o codegen_ops_arith.o codegen_ops_fpu_arith.o \
+	codegen_ops_fpu_constant.o codegen_ops_fpu_loadstore.o codegen_ops_fpu_misc.o codegen_ops_helpers.o codegen_ops_jump.o \
+	codegen_ops_logic.o codegen_ops_misc.o codegen_ops_mmx_arith.o codegen_ops_mmx_cmp.o \
+	codegen_ops_mmx_loadstore.o codegen_ops_mmx_logic.o codegen_ops_mmx_pack.o codegen_ops_mmx_shift.o \
+	codegen_ops_mov.o codegen_ops_shift.o codegen_ops_stack.o codegen_reg.o codegen_timing_486.o \
+	codegen_timing_686.o codegen_timing_common.o codegen_timing_k6.o codegen_timing_pentium.o \
+	codegen_timing_winchip.o codegen_timing_winchip2.o compaq.o config.o cpu.o cpu_tables.o device.o \
+	dells200.o disc.o disc_fdi.o disc_img.o disc_sector.o dma.o esdi_at.o fdc.o fdc37c665.o fdd.o \
+	fdi2raw.o gameport.o hdd.o hdd_esdi.o hdd_file.o headland.o i430lx.o i430fx.o i430vx.o ide.o \
+	ide_atapi.o ide_sff8038i.o intel.o intel_flash.o io.o jim.o joystick_ch_flightstick_pro.o \
+	joystick_standard.o joystick_sw_pad.o joystick_tm_fcs.o keyboard.o keyboard_amstrad.o keyboard_at.o \
+	keyboard_olim24.o keyboard_pcjr.o keyboard_xt.o laserxt.o lpt.o lpt_dac.o lpt_dss.o mca.o mcr.o \
+	mem.o mem_bios.o mfm_at.o mfm_xebec.o model.o mouse.o mouse_msystems.o mouse_ps2.o mouse_serial.o \
+	mvp3.o neat.o nmi.o nvr.o nvr_tc8521.o olivetti_m24.o opti495.o paths.o pc.o pc87306.o pci.o pic.o \
+	piix.o pit.o ppi.o ps1.o ps2.o ps2_mca.o ps2_nvr.o rom.o rtc.o rtc_tc8521.o scat.o scsi.o \
+	scsi_53c400.o scsi_aha1540.o scsi_cd.o scsi_hd.o scsi_zip.o serial.o sio.o sis496.o sl82c460.o \
+	sound.o sound_ad1848.o sound_adlib.o sound_adlibgold.o sound_audiopci.o sound_cms.o sound_dbopl.o \
+	sound_emu8k.o sound_gus.o sound_mpu401_uart.o sound_opl.o sound_pas16.o sound_ps1.o sound_pssj.o \
+	sound_resid.o sound_sb.o sound_sb_dsp.o sound_sn76489.o sound_speaker.o sound_ssi2001.o sound_wss.o \
+	sound_ym7128.o soundopenal.o sst39sf010.o t1000.o t3100e.o tandy_eeprom.o tandy_rom.o timer.o um8881f.o um8669f.o \
+	vid_ati_eeprom.o vid_ati_mach64.o vid_ati18800.o vid_ati28800.o vid_ati68860_ramdac.o vid_cga.o \
+	vid_cl5429.o vid_colorplus.o vid_compaq_cga.o vid_ega.o vid_et4000.o vid_et4000w32.o \
+	vid_et4000w32i.o vid_genius.o vid_hercules.o vid_icd2061.o vid_ics2595.o vid_incolor.o vid_mda.o \
+	vid_olivetti_m24.o vid_oti037.c vid_oti067.o vid_paradise.o vid_pc1512.o vid_pc1640.o vid_pc200.o \
+	vid_pcjr.o vid_pgc.o vid_ps1_svga.o vid_s3.o vid_s3_virge.o vid_sdac_ramdac.o vid_sigma.o vid_stg_ramdac.o vid_svga.o \
+	vid_svga_render.o vid_t1000.o vid_t3100e.o vid_tandy.o vid_tandysl.o vid_tgui9440.o \
+	vid_tkd8001_ramdac.o vid_tvga.o vid_unk_ramdac.o vid_vga.o vid_voodoo.o vid_wy700.o video.o \
+	vt82c586b.o w83877tf.o wd76c10.o x86seg.o x87.o xi8088.c xtide.o win-midi.o wx-main.o \
+	wx-config_sel.o wx-dialogbox.o wx-utils.o wx-app.o wx-sdl2-joystick.o wx-sdl2-mouse.o \
+	wx-sdl2-keyboard.o wx-sdl2-video.o wx-sdl2.o wx-config.o wx-deviceconfig.o wx-status.o \
+	wx-sdl2-status.o wx-resources.o wx-thread.o wx-common.o wx-sdl2-display-win.o \
+	wx-sdl2-video-renderer.o wx-sdl2-video-gl3.o wx-glslp-parser.o wx-shader_man.o wx-shaderconfig.o \
+	wx-joystickconfig.o wx-createdisc.o wx.res
+DBOBJ = cdrom_image.o dbopl.o nukedopl.o vid_cga_comp.o
+SIDOBJ = convolve.o convolve-sse.o envelope.o extfilt.o filter.o pot.o sid.o voice.o wave6581__ST.o wave6581_P_T.o wave6581_PS_.o wave6581_PST.o wave8580__ST.o wave8580_P_T.o wave8580_PS_.o wave8580_PST.o wave.o
+
+LIBS = -Wl,--subsystem,windows -mthreads -mwindows -lwxmsw$(WXVERSION)u_xrc -lwxmsw$(WXVERSION)u_html -lwxmsw$(WXVERSION)u_adv -lwxbase$(WXVERSION)u_xml -lwxmsw$(WXVERSION)u_core -lwxbase$(WXVERSION)u -lwxtiff -lwxjpeg -lwxpng -lwxzlib -lwxregexu -lwxexpat -lkernel32 -lcomdlg32 -lwinspool -lcomctl32 -lole32 -loleaut32 -luuid -lrpcrt4 -ladvapi32 -lmingw32 -lopengl32 -lopenal32 -lstdc++ -lSDL2main -lSDL2 -lm -ldinput8 -ldxguid -ldxerr8 -luser32 -lgdi32 -lwinmm -limm32 -lole32 -loleaut32 -lshell32 -lversion -luuid -static-libgcc
+
+PCem-wx-SDL2.exe: $(OBJ) $(DBOBJ) $(SIDOBJ)
+	$(CC) $(OBJ) $(DBOBJ) $(SIDOBJ) -o "PCem-wx-SDL2.exe" $(LIBS)
+	strip -s PCem-wx-SDL2.exe
+
+all : PCem-wx-SDL2.exe
+
+clean :
+	rm *.o
+	rm PCem-wx-SDL2.exe
+	rm *.res
+
+wx-resources.o : pc.xrc
+	-wxrc -c pc.xrc -o wx-resources.cpp
+	$(CPP) $(CXXFLAGS) -c wx-resources.cpp
+
+%.o : %.c
+	$(CC) $(CFLAGS) -c $<
+
+%.o : %.cc
+	$(CPP) $(CXXFLAGS) -c $<
+
+%.o : %.cpp
+	$(CPP) $(CXXFLAGS) -c $<
+
+wx.res: wx.rc
+	$(WINDRES) -I$(WXINCLUDE)/../ -i wx.rc --input-format=rc -o wx.res -O coff 