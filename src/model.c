#include "ibm.h"
#include "cpu.h"
#include "model.h"
#include "io.h"
#include "mouse.h"

#include "acc2036.h"
#include "acc2168.h"
#include "acc3221.h"
#include "acer386sx.h"
#include "ali1429.h"
#include "amstrad.h"
#include "cbm_io.h"
#include "cmd640.h"
#include "compaq.h"
#include "dells200.h"
#include "device.h"
#include "cassette.h"
#include "dma.h"
#include "fdc.h"
#include "fdc37c665.h"
#include "gameport.h"
#include "headland.h"
#include "i430fx.h"
#include "i430hx.h"
#include "i430lx.h"
#include "i430vx.h"
#include "ide.h"
#include "intel.h"
#include "intel_flash.h"
#include "jim.h"
#include "keyboard_amstrad.h"
#include "keyboard_at.h"
#include "keyboard_olim24.h"
#include "keyboard_pcjr.h"
#include "keyboard_xt.h"
#include "laserxt.h"
#include "lpt.h"
#include "mem.h"
#include "mouse_ps2.h"
#include "mvp3.h"
#include "neat.h"
#include "nmi.h"
#include "nvr.h"
#include "olivetti_m24.h"
#include "opti495.h"
#include "pc87306.h"
#include "pci.h"
#include "pic.h"
#include "piix.h"
#include "pit.h"
#include "ps1.h"
#include "ps2.h"
#include "ps2_mca.h"
#include "scat.h"
#include "serial.h"
#include "sio.h"
#include "sis496.h"
#include "sl82c460.h"
#include "sound_ps1.h"
#include "sound_pssj.h"
#include "sound_sn76489.h"
#include "sst39sf010.h"
#include "tandy_eeprom.h"
#include "tandy_rom.h"
#include "um8669f.h"
#include "vid_pcjr.h"
#include "vid_tandy.h"
#include "vid_t1000.h"
#include "vt82c586b.h"
#include "w83877tf.h"
#include "wd76c10.h"
#include "xi8088.h"
#include "zenith.h"

void             xt_init();
void           pcjr_init();
void        tandy1k_init();
void     tandy1ksl2_init();
void            ams_init();
void         europc_init();
void         olim24_init();
void             at_init();
void         ibm_at_init();
void         at_cbm_init();
void       dells200_init();
void     deskpro386_init();
void      pb_l300sx_init();
void      ps1_m2011_init();
void      ps1_m2121_init();
void    ps2_m30_286_init();
void   ps2_model_50_init();
void ps2_model_55sx_init();
void   ps2_model_70_init();
void   ps2_model_80_init();
void        at_neat_init();
void        at_scat_init();
void      at_scatsx_init();
void   at_acer386sx_init();
void     at_wd76c10_init();
void     at_ali1429_init();
void    at_headland_init();
void     at_opti495_init();
void      at_sis496_init();
void       at_p55va_init();
void     at_p55tvp4_init();
void      at_i430vx_init();
void      at_batman_init();
void    at_endeavor_init();
void     at_p55t2p4_init();
void     xt_laserxt_init();
void      at_t3100e_init();
void       xt_t1000_init();
void       xt_t1200_init();
void    at_sl82c460_init();
void       at_zappa_init();
void      at_pb410a_init();
void      at_pb520r_init();
void       at_pb570_init();
void     compaq_pip_init();
void      xt_xi8088_init();
<<<<<<< HEAD
void      xt_zenith_init();
=======
void        at_mvp3_init();
>>>>>>> 0a519882
int model;

int AMSTRAD, AT, PCI, TANDY;

MODEL models[] =
{
        {"[8088] AMI XT clone",           ROM_AMIXT,            "amixt",          { {"",      cpus_8088},        {"",    NULL},         {"",      NULL}},        MODEL_GFX_NONE,                                                   64,  640,  64,             xt_init, NULL},
        {"[8088] Atari PC3",              ROM_ATARIPC3,         "ataripc3",       { {"",      cpus_8088},        {"",    NULL},         {"",      NULL}},        MODEL_GFX_NONE,                                                   64,  640,  64,             xt_init, NULL},
        {"[8088] Compaq Portable Plus",   ROM_COMPAQ_PIP,       "compaq_pip",     { {"",      cpus_8088},        {"",    NULL},         {"",      NULL}},        MODEL_GFX_NONE,                                                  128,  640,  64,     compaq_pip_init, NULL},
        {"[8088] DTK XT clone",           ROM_DTKXT,            "dtk",            { {"",      cpus_8088},        {"",    NULL},         {"",      NULL}},        MODEL_GFX_NONE,                                                   64,  640,  64,             xt_init, NULL},
        {"[8088] Generic XT clone",       ROM_GENXT,            "genxt",          { {"",      cpus_8088},        {"",    NULL},         {"",      NULL}},        MODEL_GFX_NONE,                                                   32,  704,  16,             xt_init, NULL},
        {"[8088] IBM PC",                 ROM_IBMPC,            "ibmpc",          { {"",      cpus_8088},        {"",    NULL},         {"",      NULL}},        MODEL_GFX_NONE,                                                   64,  640,  32,             xt_init, NULL},
        {"[8088] IBM PCjr",               ROM_IBMPCJR,          "ibmpcjr",        { {"",      cpus_pcjr},        {"",    NULL},         {"",      NULL}},        MODEL_GFX_FIXED,                                                 128,  640,  64,           pcjr_init, &pcjr_device},
        {"[8088] IBM XT",                 ROM_IBMXT,            "ibmxt",          { {"",      cpus_8088},        {"",    NULL},         {"",      NULL}},        MODEL_GFX_NONE,                                                   64,  640,  64,             xt_init, NULL},
        {"[8088] Juko XT clone",          ROM_JUKOPC,           "jukopc",         { {"",      cpus_8088},        {"",    NULL},         {"",      NULL}},        MODEL_GFX_NONE,                                                   64,  640,  64,             xt_init, NULL},
        {"[8088] NCR PC4i",         	  ROM_NCR_PC4I,    	"ncr_pc4i",  	  { {"",      cpus_8088},        {"",    NULL},         {"",      NULL}},        MODEL_GFX_NONE,                                                  256,  640,  64,             xt_init, NULL},
        {"[8088] Phoenix XT clone",       ROM_PXXT,             "pxxt",           { {"",      cpus_8088},        {"",    NULL},         {"",      NULL}},        MODEL_GFX_NONE,                                                   64,  640,  64,             xt_init, NULL},
        {"[8088] Schneider EuroPC",       ROM_EUROPC,           "europc",         { {"",      cpus_europc},      {"",    NULL},         {"",      NULL}},        MODEL_GFX_NONE,                                                  512,  640, 128,         europc_init, NULL},
        {"[8088] Tandy 1000",             ROM_TANDY,            "tandy",          { {"",      cpus_8088},        {"",    NULL},         {"",      NULL}},        MODEL_GFX_FIXED,                                                 128,  640, 128,        tandy1k_init, &tandy1000_device},
        {"[8088] Tandy 1000 HX",          ROM_TANDY1000HX,      "tandy1000hx",    { {"",      cpus_8088},        {"",    NULL},         {"",      NULL}},        MODEL_GFX_FIXED,                                                 256,  640, 128,        tandy1k_init, &tandy1000hx_device},
        {"[8088] Thomson TO16 PC",        ROM_TO16_PC,          "to16_pc",        { {"",      cpus_8088},        {"",    NULL},         {"",      NULL}},        MODEL_GFX_NONE,                                                  512,  640, 128,             xt_init, NULL},
        {"[8088] Toshiba T1000",          ROM_T1000,            "t1000",          { {"",      cpus_8088},        {"",    NULL},         {"",      NULL}},        MODEL_GFX_FIXED,                                                 512, 1280, 768,       xt_t1000_init, &t1000_device},
        {"[8088] VTech Laser Turbo XT",   ROM_LTXT,             "ltxt",           { {"",      cpus_8088},        {"",    NULL},         {"",      NULL}},        MODEL_GFX_NONE,                                                   64, 1152,  64,     xt_laserxt_init, NULL},
        {"[8088] Zenith Data SupersPort", ROM_ZD_SUPERS,        "zdsupers",       { {"",      cpus_8088},        {"",    NULL},         {"",      NULL}},        MODEL_GFX_NONE,                                                  128,  640, 128,      xt_zenith_init, NULL},
        {"[8088] Xi8088",                 ROM_XI8088,           "xi8088",         { {"",      cpus_8088},        {"",    NULL},         {"",      NULL}},        MODEL_GFX_NONE|MODEL_AT|MODEL_PS2,                                64, 1024, 128,      xt_xi8088_init, &xi8088_device},

        {"[8086] Amstrad PC1512",         ROM_PC1512,           "pc1512",         { {"",      cpus_pc1512},      {"",    NULL},         {"",      NULL}},        MODEL_GFX_FIXED|MODEL_AMSTRAD,                                   512,  640, 128,            ams_init, NULL},
        {"[8086] Amstrad PC1640",         ROM_PC1640,           "pc1640",         { {"",      cpus_8086},        {"",    NULL},         {"",      NULL}},        MODEL_GFX_DISABLE_HW|MODEL_AMSTRAD,                              640,  640,   0,            ams_init, NULL},
        {"[8086] Amstrad PC2086",         ROM_PC2086,           "pc2086",         { {"",      cpus_8086},        {"",    NULL},         {"",      NULL}},        MODEL_GFX_DISABLE_HW|MODEL_AMSTRAD,                              640,  640,   0,            ams_init, NULL},
        {"[8086] Amstrad PC3086",         ROM_PC3086,           "pc3086",         { {"",      cpus_8086},        {"",    NULL},         {"",      NULL}},        MODEL_GFX_DISABLE_HW|MODEL_AMSTRAD,                              640,  640,   0,            ams_init, NULL},
        {"[8086] Amstrad PPC512/640",     ROM_PPC512,            "ppc512",        { {"",      cpus_8086},        {"",    NULL},         {"",      NULL}},        MODEL_GFX_DISABLE_HW|MODEL_AMSTRAD,                              512,  640, 128,            ams_init, NULL},
        {"[8086] Olivetti M24",           ROM_OLIM24,           "olivetti_m24",   { {"",      cpus_8086},        {"",    NULL},         {"",      NULL}},        MODEL_GFX_FIXED|MODEL_OLIM24,                                    128,  640, 128,         olim24_init, NULL},
        {"[8086] Sinclair PC200",         ROM_PC200,            "pc200",          { {"",      cpus_8086},        {"",    NULL},         {"",      NULL}},        MODEL_GFX_DISABLE_HW|MODEL_AMSTRAD,                              512,  640, 128,            ams_init, NULL},
        {"[8086] Tandy 1000 SL/2",        ROM_TANDY1000SL2,     "tandy1000sl2",   { {"",      cpus_8086},        {"",    NULL},         {"",      NULL}},        MODEL_GFX_FIXED,                                                 512,  768, 128,     tandy1ksl2_init, NULL},
        {"[8088] Toshiba T1200",          ROM_T1200,            "t1200",          { {"",      cpus_8086},        {"",    NULL},         {"",      NULL}},        MODEL_GFX_FIXED,                                                1024, 2048,1024,       xt_t1200_init, &t1000_device},
        {"[8086] VTech Laser XT3",        ROM_LXT3,             "lxt3",           { {"",      cpus_8086},        {"",    NULL},         {"",      NULL}},        MODEL_GFX_NONE,                                                  512, 1152, 128,     xt_laserxt_init, NULL},

        {"[286] AMI 286 clone",           ROM_AMI286,           "ami286",         { {"",      cpus_286},         {"",    NULL},         {"",      NULL}},        MODEL_GFX_NONE|MODEL_AT|MODEL_HAS_IDE,                           512,16384, 128,        at_neat_init, NULL},
        {"[286] Award 286 clone",         ROM_AWARD286,         "award286",       { {"",      cpus_286},         {"",    NULL},         {"",      NULL}},        MODEL_GFX_NONE|MODEL_AT|MODEL_HAS_IDE,                           512,16384, 128,        at_scat_init, NULL},
        {"[286] Commodore PC 30 III",     ROM_CMDPC30,          "cmdpc30",        { {"",      cpus_286},         {"",    NULL},         {"",      NULL}},        MODEL_GFX_NONE|MODEL_AT|MODEL_HAS_IDE,                           640,16384, 128,         at_cbm_init, NULL},
        {"[286] Compaq Portable II",      ROM_COMPAQ_PII,       "compaq_pii",     { {"",      cpus_286},         {"",    NULL},         {"",      NULL}},        MODEL_GFX_NONE|MODEL_AT|MODEL_HAS_IDE,                           256,15872, 128,         ibm_at_init, NULL},
        {"[286] DELL System 200",         ROM_DELL200,          "dells200",       { {"",      cpus_286},         {"",    NULL},         {"",      NULL}},        MODEL_GFX_NONE|MODEL_AT,                                         640,16384, 128,       dells200_init, NULL},
        {"[286] Epson PC AX",             ROM_EPSON_PCAX,       "epson_pcax",     { {"",      cpus_286},         {"",    NULL},         {"",      NULL}},        MODEL_GFX_NONE|MODEL_AT,                                         256,15872, 128,             at_init, NULL},
        {"[286] Epson PC AX2e",           ROM_EPSON_PCAX2E,     "epson_pcax2e",   { {"",      cpus_286},         {"",    NULL},         {"",      NULL}},        MODEL_GFX_NONE|MODEL_AT|MODEL_PS2,                               256,15872, 128,             at_init, NULL},
        {"[286] GW-286CT GEAR",           ROM_GW286CT,          "gw286ct",        { {"",      cpus_286},         {"",    NULL},         {"",      NULL}},        MODEL_GFX_NONE|MODEL_AT,                                         512,16384, 128,        at_scat_init, NULL},
        {"[286] IBM AT",                  ROM_IBMAT,            "ibmat",          { {"",      cpus_ibmat},       {"",    NULL},         {"",      NULL}},        MODEL_GFX_NONE|MODEL_AT,                                         256,15872, 128,         ibm_at_init, NULL},
        {"[286] IBM PS/1 model 2011",     ROM_IBMPS1_2011,      "ibmps1es",       { {"",      cpus_ps1_m2011},   {"",    NULL},         {"",      NULL}},        MODEL_GFX_FIXED|MODEL_AT|MODEL_PS2,                              512,16384, 512,      ps1_m2011_init, NULL},
        {"[286] IBM PS/2 Model 30-286",   ROM_IBMPS2_M30_286,   "ibmps2_m30_286", { {"",      cpus_ps2_m30_286}, {"",    NULL},         {"",      NULL}},        MODEL_GFX_FIXED|MODEL_AT|MODEL_PS2,                                1,   16,   1,    ps2_m30_286_init, NULL},
        {"[286] IBM PS/2 Model 50",       ROM_IBMPS2_M50,       "ibmps2_m50",     { {"",      cpus_ps2_m30_286}, {"",    NULL},         {"",      NULL}},        MODEL_GFX_FIXED|MODEL_AT|MODEL_PS2|MODEL_MCA,                      1,   16,   1,   ps2_model_50_init, NULL},
        {"[286] IBM XT Model 286",        ROM_IBMXT286,         "ibmxt286",       { {"",      cpus_ibmxt286},    {"",    NULL},         {"",      NULL}},        MODEL_GFX_NONE|MODEL_AT,                                         256,15872, 128,         ibm_at_init, NULL},
        {"[286] Samsung SPC-4200P",       ROM_SPC4200P,         "spc4200p",       { {"",      cpus_286},         {"",    NULL},         {"",      NULL}},        MODEL_GFX_NONE|MODEL_AT|MODEL_PS2|MODEL_HAS_IDE,                 512, 2048, 128,        at_scat_init, NULL},
        {"[286] Samsung SPC-4216P",       ROM_SPC4216P,         "spc4216p",       { {"",      cpus_286},         {"",    NULL},         {"",      NULL}},        MODEL_GFX_NONE|MODEL_AT|MODEL_PS2|MODEL_HAS_IDE,                   1,    5,   1,        at_scat_init, NULL},
        {"[286] Toshiba T3100e",          ROM_T3100E,           "t3100e",         { {"",      cpus_286},         {"",    NULL},         {"",      NULL}},        MODEL_GFX_FIXED|MODEL_AT|MODEL_HAS_IDE,                         1024, 5120, 256,      at_t3100e_init, NULL},
        {"[286] Trigem 286M",             ROM_TG286M,           "tg286m",         { {"",      cpus_286},         {"",    NULL},         {"",      NULL}},        MODEL_GFX_NONE|MODEL_AT|MODEL_HAS_IDE,                           512, 8192, 128,        at_headland_init, NULL},
        {"[286] Tulip AT Compact",        ROM_TULIP_TC7, 	"tulip_tc7",      { {"",      cpus_286},         {"",    NULL},         {"",      NULL}},        MODEL_GFX_NONE|MODEL_AT|MODEL_HAS_IDE,                     	  640,15872, 128,         ibm_at_init, NULL},
        
        {"[386SX] Acer 386SX25/N",        ROM_ACER386,          "acer386",        { {"Intel", cpus_acer},        {"",    NULL},         {"",      NULL}},        MODEL_GFX_DISABLE_SW|MODEL_AT|MODEL_PS2|MODEL_HAS_IDE,             1,   16,   1,   at_acer386sx_init, NULL},
        {"[386SX] AMA-932J",              ROM_AMA932J,          "ama932j",        { {"Intel", cpus_i386SX},      {"AMD", cpus_Am386SX}, {"Cyrix", cpus_486SLC}}, MODEL_GFX_FIXED|MODEL_AT|MODEL_HAS_IDE,                          512, 8192, 128,    at_headland_init, NULL},
        {"[386SX] AMI 386SX clone",       ROM_AMI386SX,         "ami386",         { {"Intel", cpus_i386SX},      {"AMD", cpus_Am386SX}, {"Cyrix", cpus_486SLC}}, MODEL_GFX_NONE|MODEL_AT|MODEL_HAS_IDE,                           512,16384, 128,    at_headland_init, NULL},
        {"[386SX] Amstrad MegaPC",        ROM_MEGAPC,           "megapc",         { {"Intel", cpus_i386SX},      {"AMD", cpus_Am386SX}, {"Cyrix", cpus_486SLC}}, MODEL_GFX_DISABLE_HW|MODEL_AT|MODEL_PS2|MODEL_HAS_IDE,             1,   16,   1,     at_wd76c10_init, NULL},
        {"[386SX] DTK 386SX clone",       ROM_DTK386,           "dtk386",         { {"Intel", cpus_i386SX},      {"AMD", cpus_Am386SX}, {"Cyrix", cpus_486SLC}}, MODEL_GFX_NONE|MODEL_AT|MODEL_HAS_IDE,                           512,16384, 128,        at_neat_init, NULL},
        {"[386SX] Epson PC AX3",          ROM_EPSON_PCAX3,      "epson_pcax3",    { {"Intel", cpus_i386SX},      {"AMD", cpus_Am386SX}, {"Cyrix", cpus_486SLC}}, MODEL_GFX_NONE|MODEL_AT,                                         256,15872, 128,             at_init, NULL},
        {"[386SX] IBM PS/1 model 2121",   ROM_IBMPS1_2121,      "ibmps1_2121",    { {"Intel", cpus_i386SX},      {"AMD", cpus_Am386SX}, {"Cyrix", cpus_486SLC}}, MODEL_GFX_FIXED|MODEL_AT|MODEL_PS2|MODEL_HAS_IDE,                  1,   16,   1,      ps1_m2121_init, NULL},
        {"[386SX] IBM PS/2 Model 55SX",   ROM_IBMPS2_M55SX,     "ibmps2_m55sx",   { {"Intel", cpus_i386SX},      {"AMD", cpus_Am386SX}, {"Cyrix", cpus_486SLC}}, MODEL_GFX_FIXED|MODEL_AT|MODEL_PS2|MODEL_MCA,                      1,    8,   1, ps2_model_55sx_init, NULL},
        {"[386SX] KMX-C-02",              ROM_KMXC02,           "kmxc02",         { {"Intel", cpus_i386SX},      {"AMD", cpus_Am386SX}, {"Cyrix", cpus_486SLC}}, MODEL_GFX_NONE|MODEL_AT,                                         512,16384, 512,      at_scatsx_init, NULL},
        {"[386SX] Packard Bell Legend 300SX", ROM_PB_L300SX,    "pb_l300sx",      { {"Intel", cpus_i386SX},      {"AMD", cpus_Am386SX}, {"Cyrix", cpus_486SLC}}, MODEL_GFX_NONE|MODEL_AT|MODEL_PS2|MODEL_HAS_IDE,                   1,   16,   1,      pb_l300sx_init, NULL},

        {"[386DX] AMI 386DX clone",       ROM_AMI386DX_OPTI495, "ami386dx",       { {"Intel", cpus_i386DX},      {"AMD", cpus_Am386DX}, {"Cyrix", cpus_486DLC}}, MODEL_GFX_NONE|MODEL_AT|MODEL_HAS_IDE,                             1,  256,   1,     at_opti495_init, NULL},
        {"[386DX] Compaq Deskpro 386",    ROM_DESKPRO_386,      "deskpro386",     { {"Intel", cpus_i386DX},      {"AMD", cpus_Am386DX}, {"Cyrix", cpus_486DLC}}, MODEL_GFX_NONE|MODEL_AT,                                           1,   15,   1,     deskpro386_init, NULL},
        {"[386DX] IBM PS/2 Model 70 (type 3)", ROM_IBMPS2_M70_TYPE3, "ibmps2_m70_type3", { {"Intel", cpus_i386DX},      {"AMD", cpus_Am386DX}, {"Cyrix", cpus_486DLC}}, MODEL_GFX_FIXED|MODEL_AT|MODEL_PS2|MODEL_MCA,               2,   16,   2,   ps2_model_70_init, NULL},
        {"[386DX] IBM PS/2 Model 80",     ROM_IBMPS2_M80,       "ibmps2_m80",     { {"Intel", cpus_i386DX},      {"AMD", cpus_Am386DX}, {"Cyrix", cpus_486DLC}}, MODEL_GFX_FIXED|MODEL_AT|MODEL_PS2|MODEL_MCA,                      1,   12,   1,   ps2_model_80_init, NULL},
        {"[386DX] MR 386DX clone",        ROM_MR386DX_OPTI495,  "mr386dx",        { {"Intel", cpus_i386DX},      {"AMD", cpus_Am386DX}, {"Cyrix", cpus_486DLC}}, MODEL_GFX_NONE|MODEL_AT|MODEL_HAS_IDE,                             1,  256,   1,     at_opti495_init, NULL},

        {"[486] AMI 486 clone",           ROM_AMI486,           "ami486",         { {"Intel", cpus_i486},        {"AMD", cpus_Am486},   {"Cyrix", cpus_Cx486}},  MODEL_GFX_NONE|MODEL_AT|MODEL_HAS_IDE,                             1,  256,   1,     at_ali1429_init, NULL},
        {"[486] AMI WinBIOS 486",         ROM_WIN486,           "win486",         { {"Intel", cpus_i486},        {"AMD", cpus_Am486},   {"Cyrix", cpus_Cx486}},  MODEL_GFX_NONE|MODEL_AT|MODEL_HAS_IDE,                             1,  256,   1,     at_ali1429_init, NULL},
        {"[486] Award SiS 496/497",       ROM_SIS496,           "sis496",         { {"Intel", cpus_i486},        {"AMD", cpus_Am486},   {"Cyrix", cpus_Cx486}},  MODEL_GFX_NONE|MODEL_AT|MODEL_PCI|MODEL_HAS_IDE,                   1,  256,   1,      at_sis496_init, NULL},
        {"[486] Elonex PC-425X",          ROM_ELX_PC425X,       "elx_pc425x",     { {"Intel", cpus_i486},        {"AMD", cpus_Am486},   {"Cyrix", cpus_Cx486}},  MODEL_GFX_FIXED|MODEL_AT|MODEL_HAS_IDE,                            1,  256,   1,    at_sl82c460_init, NULL},
        {"[486] IBM PS/2 Model 70 (type 4)",   ROM_IBMPS2_M70_TYPE4, "ibmps2_m70_type4", { {"Intel", cpus_i486},        {"AMD", cpus_Am486},   {"Cyrix", cpus_Cx486}},  MODEL_GFX_FIXED|MODEL_AT|MODEL_PS2|MODEL_MCA,               2,   16,   2,   ps2_model_70_init, NULL},
        {"[486] Packard Bell PB410A",     ROM_PB410A,           "pb410a",         { {"Intel", cpus_i486},        {"AMD", cpus_Am486},   {"Cyrix", cpus_Cx486}},  MODEL_GFX_DISABLE_SW|MODEL_AT|MODEL_PS2|MODEL_HAS_IDE,             1,   64,   1,      at_pb410a_init, NULL},
        
        {"[Socket 4] Intel Premiere/PCI", ROM_REVENGE,          "revenge",        { {"Intel", cpus_Pentium5V},   {"",    NULL},         {"",      NULL}},        MODEL_GFX_NONE|MODEL_AT|MODEL_PCI|MODEL_PS2|MODEL_HAS_IDE,         1,  128,   1,      at_batman_init, NULL},
        {"[Socket 4] Packard Bell PB520R",ROM_PB520R,           "pb520r",         { {"Intel", cpus_Pentium5V},   {"",    NULL},         {"",      NULL}},        MODEL_GFX_DISABLE_SW|MODEL_AT|MODEL_PCI|MODEL_PS2|MODEL_HAS_IDE,   1,  128,   1,      at_pb520r_init, NULL},

        {"[Socket 5] Intel Advanced/EV",  ROM_ENDEAVOR,         "endeavor",       { {"Intel", cpus_PentiumS5},   {"IDT", cpus_WinChip}, {"Cyrix", cpus_6x86}},   MODEL_GFX_NONE|MODEL_AT|MODEL_PCI|MODEL_PS2|MODEL_HAS_IDE,         1,  128,   1,    at_endeavor_init, NULL},
        {"[Socket 5] Intel Advanced/ZP",  ROM_ZAPPA,            "zappa",          { {"Intel", cpus_PentiumS5},   {"IDT", cpus_WinChip}, {"Cyrix", cpus_6x86}},   MODEL_GFX_NONE|MODEL_AT|MODEL_PCI|MODEL_PS2|MODEL_HAS_IDE,         1,  128,   1,       at_zappa_init, NULL},
        {"[Socket 5] Packard Bell PB570", ROM_PB570,            "pb570",          { {"Intel", cpus_PentiumS5},   {"IDT", cpus_WinChip}, {"Cyrix", cpus_6x86}},   MODEL_GFX_DISABLE_SW|MODEL_AT|MODEL_PCI|MODEL_PS2|MODEL_HAS_IDE,   1,  128,   1,       at_pb570_init, NULL},

<<<<<<< HEAD
        {"[Socket 7] ASUS P/I-P55TVP4",   ROM_P55TVP4,          "p55tvp4",        { {"Intel", cpus_Pentium},     {"IDT", cpus_WinChip}, {"Cyrix", cpus_6x86}},   MODEL_GFX_NONE|MODEL_AT|MODEL_PCI|MODEL_PS2|MODEL_HAS_IDE,         1,  256,   1,      at_p55tvp4_init, NULL},
        {"[Socket 7] ASUS P/I-P55T2P4",   ROM_P55T2P4,          "p55t2p4",        { {"Intel", cpus_Pentium},     {"IDT", cpus_WinChip}, {"Cyrix", cpus_6x86}},   MODEL_GFX_NONE|MODEL_AT|MODEL_PCI|MODEL_PS2|MODEL_HAS_IDE,         1,  512,   1,      at_p55t2p4_init, NULL},
        {"[Socket 7] Award 430VX PCI",    ROM_430VX,            "430vx",          { {"Intel", cpus_Pentium},     {"IDT", cpus_WinChip}, {"Cyrix", cpus_6x86}},   MODEL_GFX_NONE|MODEL_AT|MODEL_PCI|MODEL_PS2|MODEL_HAS_IDE,         1,  256,   1,      at_i430vx_init, NULL},
        {"[Socket 7] Epox P55-VA",        ROM_P55VA,            "p55va",          { {"Intel", cpus_Pentium},     {"IDT", cpus_WinChip}, {"Cyrix", cpus_6x86}},   MODEL_GFX_NONE|MODEL_AT|MODEL_PCI|MODEL_PS2|MODEL_HAS_IDE,         1,  256,   1,      at_p55va_init, NULL},
=======
        {"[Socket 7] Award 430VX PCI",    ROM_430VX,            "430vx",          { {"Intel", cpus_Pentium},     {"AMD", cpus_K6_S7},   {"IDT", cpus_WinChip}, {"Cyrix", cpus_6x86}},   MODEL_GFX_NONE|MODEL_AT|MODEL_PCI|MODEL_PS2|MODEL_HAS_IDE,         1,  128,   1,      at_i430vx_init, NULL},
>>>>>>> 0a519882

        {"[Super 7] FIC VA-503+",         ROM_FIC_VA503P,       "fic_va503p",     { {"Intel", cpus_Pentium},     {"AMD", cpus_K6_SS7},  {"IDT", cpus_WinChip_SS7}, {"Cyrix", cpus_6x86}},   MODEL_GFX_NONE|MODEL_AT|MODEL_PCI|MODEL_PS2|MODEL_HAS_IDE,     1,  512,   1,        at_mvp3_init, NULL},
        
        {"", -1, "", {{"", 0}, {"", 0}, {"", 0}}, 0,0,0, 0}
};

int model_count()
{
        return (sizeof(models) / sizeof(MODEL)) - 1;
}

int model_getromset()
{
        return models[model].id;
}

int model_getromset_from_model(int model)
{
        return models[model].id;
}

int model_getmodel(int romset)
{
	int c = 0;
	
	while (models[c].id != -1)
	{
		if (models[c].id == romset)
			return c;
		c++;
	}
	
	return 0;
}

char *model_getname()
{
        return models[model].name;
}

device_t *model_getdevice(int model)
{
        return models[model].device;
}

char *model_get_internal_name()
{
        return models[model].internal_name;
}

int model_get_model_from_internal_name(char *s)
{
	int c = 0;
	
	while (models[c].id != -1)
	{
		if (!strcmp(models[c].internal_name, s))
			return c;
		c++;
	}
	
	return 0;
}

int model_has_fixed_gfx(int model)
{
        int gfx_flags = models[model].flags & MODEL_GFX_MASK;
        
        return (gfx_flags == MODEL_GFX_FIXED);
}

int model_has_optional_gfx(int model)
{
        int gfx_flags = models[model].flags & MODEL_GFX_MASK;
        
        return (gfx_flags == MODEL_GFX_DISABLE_HW || gfx_flags == MODEL_GFX_DISABLE_SW);
}

void common_init()
{
        dma_init();
        fdc_add();
        lpt_init();
        pic_init();
        pit_init();
        serial1_init(0x3f8, 4);
        serial2_init(0x2f8, 3);
}

void xt_init()
{
        common_init();
        mem_add_bios();
        pit_set_out_func(&pit, 1, pit_refresh_timer_xt);
        keyboard_xt_init();
	nmi_init();
        device_add(&gameport_device);
	if (romset == ROM_IBMPC)
		device_add(&cassette_device);
}

void compaq_pip_init()
{
        xt_init();
        lpt1_remove();
        lpt2_remove();
        lpt1_init(0x3bc);
}

void pcjr_init()
{
        mem_add_bios();
        fdc_add_pcjr();
        pic_init();
        pit_init();
        pit_set_out_func(&pit, 0, pit_irq0_timer_pcjr);
        serial1_init(0x2f8, 3);
        keyboard_pcjr_init();
        device_add(&sn76489_device);
	nmi_mask = 0x80;
	device_add(&cassette_device);
}

void tandy1k_init()
{
        TANDY = 1;
        common_init();
        mem_add_bios();
        keyboard_tandy_init();
        if (romset == ROM_TANDY)
                device_add(&sn76489_device);
        else
                device_add(&ncr8496_device);
	nmi_init();
	if (romset != ROM_TANDY)
                device_add(&tandy_eeprom_device);
        device_add(&gameport_device);
}
void tandy1ksl2_init()
{
//        TANDY = 1;
        common_init();
        mem_add_bios();
        keyboard_tandy_init();
        device_add(&pssj_device);
	nmi_init();
        device_add(&tandy_rom_device);
        device_add(&tandy_eeprom_device);
        device_add(&gameport_device);
}

void ams_init()
{
        AMSTRAD = 1;
        common_init();
        mem_add_bios();
        lpt1_remove();
        amstrad_init();
        keyboard_amstrad_init();
        nvr_init();
	nmi_init();
	fdc_set_dskchg_activelow();
        device_add(&gameport_device);
}

void europc_init()
{
        common_init();
        mem_add_bios();
        jim_init();
        keyboard_xt_init();
	nmi_init();
        device_add(&gameport_device);
}

void olim24_init()
{
        common_init();
        mem_add_bios();
        keyboard_olim24_init();
        nvr_init();
        olivetti_m24_init();
	nmi_init();
        device_add(&gameport_device);
}

void xt_laserxt_init()
{
        xt_init();
        laserxt_init();
}

void xt_zenith_init() /* [8088] Zenith Data Systems SupersPort */
{
        dma_init();
        fdc_add();
        lpt_init();
        lpt2_remove(); /* only one parallel port */
        pic_init();
        pit_init();
        serial1_init(0x3f8, 4); /* only one serial port */
        mem_add_bios();
        device_add(&zenith_scratchpad_device);
        pit_set_out_func(&pit, 1, pit_refresh_timer_xt);
        keyboard_xt_init();
        nmi_init();
}

void xt_xi8088_init()
{
        /* TODO: set UMBs? See if PCem always sets when we have > 640KB ram and avoids conflicts when a peripheral uses the same memory space */
        common_init();
        mem_add_bios();
        keyboard_at_init();
        keyboard_at_init_ps2();
        nmi_init();
        nvr_init();
        pic2_init();
        device_add(&gameport_device);
}

void at_init()
{
        AT = 1;
        common_init();
        mem_add_bios();
        pit_set_out_func(&pit, 1, pit_refresh_timer_at);
        dma16_init();
        keyboard_at_init();
        nvr_init();
        pic2_init();
        device_add(&gameport_device);
        nmi_mask = 0;
}

void ibm_at_init()
{
        at_init();
        mem_remap_top_384k();
}

void at_cbm_init()
{
        at_init();
        cbm_io_init();
}

void deskpro386_init()
{
        at_init();
        compaq_init();
}

void dells200_init()
{
        at_init();
        dells200_chipset_init();
}

void ps1_common_init()
{
        AT = 1;
        common_init();
        mem_add_bios();
        pit_set_out_func(&pit, 1, pit_refresh_timer_at);
        dma16_init();
        keyboard_at_init();
        nvr_init();
        pic2_init();
        fdc_set_dskchg_activelow();
        device_add(&ps1_audio_device);
        /*PS/1 audio uses ports 200h and 202-207h, so only initialise gameport on 201h*/
        device_add(&gameport_201_device);
}

void ps1_m2011_init()
{
        ps1_common_init();
        ps1mb_init();
        mem_remap_top_384k();
}

void ps1_m2121_init()
{
        ps1_common_init();
        ps1mb_m2121_init();
        fdc_set_ps1();
}

void ps2_m30_286_init()
{
        AT = 1;
        common_init();
        mem_add_bios();
        pit_set_out_func(&pit, 1, pit_refresh_timer_at);
        dma16_init();
        keyboard_at_init();
//        mouse_ps2_init();
        nvr_init();
        pic2_init();
        ps2board_init();
        fdc_set_dskchg_activelow();
}

static void ps2_common_init()
{
        AT = 1;
        common_init();
        mem_add_bios();
        dma16_init();
        ps2_dma_init();
        keyboard_at_init();
        keyboard_at_init_ps2();
//        mouse_ps2_init();
        nvr_init();
        pic2_init();

        pit_ps2_init();

	nmi_mask = 0x80;
}

void ps2_model_50_init()
{
        ps2_common_init();
        ps2_mca_board_model_50_init();
}

void ps2_model_55sx_init()
{
        ps2_common_init();
        ps2_mca_board_model_55sx_init();
}

void ps2_model_70_init()
{
        ps2_common_init();
        ps2_mca_board_model_70_type34_init(romset == ROM_IBMPS2_M70_TYPE4);
}

void ps2_model_80_init()
{
        ps2_common_init();
        ps2_mca_board_model_80_type2_init();
}

void at_neat_init()
{
        at_init();
        neat_init();
}

void at_scat_init()
{
        at_init();
        scat_init();
}

void at_scatsx_init()
{
        at_init();
        scatsx_init();
}

void at_acer386sx_init()
{
        at_init();
        acer386sx_init();
}

void at_wd76c10_init()
{
        at_init();
        wd76c10_init();
}

void at_headland_init()
{
        at_init();
        headland_init();
}

void at_opti495_init()
{
        at_init();
        opti495_init();
}

void at_ali1429_init()
{
        at_init();
        ali1429_init();
}

void pb_l300sx_init()
{
        at_init();
        acc2036_init();
}

void at_pb410a_init()
{
        at_init();
        acc2168_init();
        acc3221_init();
}


void at_sis496_init()
{
        at_init();
        pci_init(PCI_CONFIG_TYPE_1);
        pci_slot(0xb);
        pci_slot(0xd);
        pci_slot(0xf);
        device_add(&sis496_device);
}

void at_sl82c460_init()
{
        at_init();
        sl82c460_init();
}

void at_batman_init()
{
        at_init();
        pci_init(PCI_CONFIG_TYPE_2);
        pci_slot(0xc);
        pci_slot(0xe);
        pci_slot(0x6);
        i430lx_init();
        sio_init(2, 0xc, 0xe, 0x6, 0);
        fdc37c665_init();
        intel_batman_init();
        device_add(&intel_flash_bxt_ami_device);
}
void at_pb520r_init()
{
        at_init();
        pci_init(PCI_CONFIG_TYPE_2);
        pci_slot(0xc);
        pci_slot(0xe);
        pci_slot(0x6);
        i430lx_init();
        sio_init(2, 0xc, 0xe, 0x6, 0);
        cmd640b_init(1);
        intel_batman_init();
        device_add(&intel_flash_bxt_ami_device);
}
void at_endeavor_init()
{
        at_init();
        pci_init(PCI_CONFIG_TYPE_1);
        pci_slot(0xd);
        pci_slot(0xe);
        pci_slot(0xf);
        pci_slot(0x10);
        i430fx_init();
        piix_init(7, 0xd, 0xe, 0xf, 0x10);
        pc87306_init(0x2e);
        intel_endeavor_init();
        device_add(&intel_flash_bxt_ami_device);
}
void at_pb570_init()
{
        at_init();
        pci_init(PCI_CONFIG_TYPE_1);
        pci_slot(0x11);
        pci_slot(0x13);
        i430fx_init();
        piix_init(7, 0x11, 0x13, 0xb, 0x8);
        pc87306_init(0x2e);
        intel_endeavor_init();
        device_add(&intel_flash_bxt_ami_device);
}
void at_zappa_init()
{
        at_init();
        pci_init(PCI_CONFIG_TYPE_1);
        pci_slot(0xd);
        pci_slot(0xe);
        pci_slot(0xf);
        pci_slot(0x10);
        i430fx_init();
        piix_init(7, 0xd, 0xf, 0xe, 0x10);
        pc87306_init(0x2e);
        intel_zappa_init();
        device_add(&intel_flash_bxt_ami_device);
}

void at_p55va_init()
{
        at_init();
        pci_init(PCI_CONFIG_TYPE_1);
        pci_slot(0x08);
        pci_slot(0x09);
        pci_slot(0x0A);
        pci_slot(0x0B);
        i430vx_init();
        piix_init(7, 0x08, 0x09, 0x0A, 0x0B);
        um8669f_init();
        device_add(&intel_flash_bxt_device);
}

void at_p55tvp4_init()
{
        at_init();
        pci_init(PCI_CONFIG_TYPE_1);
        pci_slot(0x0C);
        pci_slot(0x0B);
        pci_slot(0x0A);
        pci_slot(0x09);
        i430vx_init();
        piix_init(7, 0x0C, 0x0B, 0x0A, 0x09);
        um8669f_init();
        device_add(&intel_flash_bxt_device);
}

void at_i430vx_init()
{
        at_init();
        pci_init(PCI_CONFIG_TYPE_1);
        pci_slot(0x11);
        pci_slot(0x12);
        pci_slot(0x13);
        pci_slot(0x14);
        i430vx_init();
        piix_init(7, 18, 17, 20, 19);
        um8669f_init();
        device_add(&intel_flash_bxt_device);
}

<<<<<<< HEAD
void at_p55t2p4_init()
{
        at_init();
        pci_init(PCI_CONFIG_TYPE_1);
        pci_slot(0x0C);
        pci_slot(0x0B);
        pci_slot(0x0A);
        pci_slot(0x09);
        i430hx_init();
        piix_init(7, 0x0C, 0x0B, 0x0A, 0x09);
        um8669f_init();
        device_add(&intel_flash_bxt_device);
=======
void at_mvp3_init()
{
        at_init();
        pci_init(PCI_CONFIG_TYPE_1);
        pci_slot(8);
        pci_slot(9);
        pci_slot(10);
        mvp3_init();
        vt82c586b_init(7, 8, 9, 10, 0);
        w83877tf_init();
        device_add(&sst_39sf010_device);
>>>>>>> 0a519882
}

void model_init()
{
        pclog("Initting as %s\n", model_getname());
        AMSTRAD = AT = PCI = TANDY = 0;
        ide_set_bus_master(NULL, NULL, NULL, NULL);
        
        models[model].init();
        if (models[model].device)
                device_add(models[model].device);
}
<|MERGE_RESOLUTION|>--- conflicted
+++ resolved
@@ -1,792 +1,784 @@
-#include "ibm.h"
-#include "cpu.h"
-#include "model.h"
-#include "io.h"
-#include "mouse.h"
-
-#include "acc2036.h"
-#include "acc2168.h"
-#include "acc3221.h"
-#include "acer386sx.h"
-#include "ali1429.h"
-#include "amstrad.h"
-#include "cbm_io.h"
-#include "cmd640.h"
-#include "compaq.h"
-#include "dells200.h"
-#include "device.h"
-#include "cassette.h"
-#include "dma.h"
-#include "fdc.h"
-#include "fdc37c665.h"
-#include "gameport.h"
-#include "headland.h"
-#include "i430fx.h"
-#include "i430hx.h"
-#include "i430lx.h"
-#include "i430vx.h"
-#include "ide.h"
-#include "intel.h"
-#include "intel_flash.h"
-#include "jim.h"
-#include "keyboard_amstrad.h"
-#include "keyboard_at.h"
-#include "keyboard_olim24.h"
-#include "keyboard_pcjr.h"
-#include "keyboard_xt.h"
-#include "laserxt.h"
-#include "lpt.h"
-#include "mem.h"
-#include "mouse_ps2.h"
-#include "mvp3.h"
-#include "neat.h"
-#include "nmi.h"
-#include "nvr.h"
-#include "olivetti_m24.h"
-#include "opti495.h"
-#include "pc87306.h"
-#include "pci.h"
-#include "pic.h"
-#include "piix.h"
-#include "pit.h"
-#include "ps1.h"
-#include "ps2.h"
-#include "ps2_mca.h"
-#include "scat.h"
-#include "serial.h"
-#include "sio.h"
-#include "sis496.h"
-#include "sl82c460.h"
-#include "sound_ps1.h"
-#include "sound_pssj.h"
-#include "sound_sn76489.h"
-#include "sst39sf010.h"
-#include "tandy_eeprom.h"
-#include "tandy_rom.h"
-#include "um8669f.h"
-#include "vid_pcjr.h"
-#include "vid_tandy.h"
-#include "vid_t1000.h"
-#include "vt82c586b.h"
-#include "w83877tf.h"
-#include "wd76c10.h"
-#include "xi8088.h"
-#include "zenith.h"
-
-void             xt_init();
-void           pcjr_init();
-void        tandy1k_init();
-void     tandy1ksl2_init();
-void            ams_init();
-void         europc_init();
-void         olim24_init();
-void             at_init();
-void         ibm_at_init();
-void         at_cbm_init();
-void       dells200_init();
-void     deskpro386_init();
-void      pb_l300sx_init();
-void      ps1_m2011_init();
-void      ps1_m2121_init();
-void    ps2_m30_286_init();
-void   ps2_model_50_init();
-void ps2_model_55sx_init();
-void   ps2_model_70_init();
-void   ps2_model_80_init();
-void        at_neat_init();
-void        at_scat_init();
-void      at_scatsx_init();
-void   at_acer386sx_init();
-void     at_wd76c10_init();
-void     at_ali1429_init();
-void    at_headland_init();
-void     at_opti495_init();
-void      at_sis496_init();
-void       at_p55va_init();
-void     at_p55tvp4_init();
-void      at_i430vx_init();
-void      at_batman_init();
-void    at_endeavor_init();
-void     at_p55t2p4_init();
-void     xt_laserxt_init();
-void      at_t3100e_init();
-void       xt_t1000_init();
-void       xt_t1200_init();
-void    at_sl82c460_init();
-void       at_zappa_init();
-void      at_pb410a_init();
-void      at_pb520r_init();
-void       at_pb570_init();
-void     compaq_pip_init();
-void      xt_xi8088_init();
-<<<<<<< HEAD
-void      xt_zenith_init();
-=======
-void        at_mvp3_init();
->>>>>>> 0a519882
-int model;
-
-int AMSTRAD, AT, PCI, TANDY;
-
-MODEL models[] =
-{
-        {"[8088] AMI XT clone",           ROM_AMIXT,            "amixt",          { {"",      cpus_8088},        {"",    NULL},         {"",      NULL}},        MODEL_GFX_NONE,                                                   64,  640,  64,             xt_init, NULL},
-        {"[8088] Atari PC3",              ROM_ATARIPC3,         "ataripc3",       { {"",      cpus_8088},        {"",    NULL},         {"",      NULL}},        MODEL_GFX_NONE,                                                   64,  640,  64,             xt_init, NULL},
-        {"[8088] Compaq Portable Plus",   ROM_COMPAQ_PIP,       "compaq_pip",     { {"",      cpus_8088},        {"",    NULL},         {"",      NULL}},        MODEL_GFX_NONE,                                                  128,  640,  64,     compaq_pip_init, NULL},
-        {"[8088] DTK XT clone",           ROM_DTKXT,            "dtk",            { {"",      cpus_8088},        {"",    NULL},         {"",      NULL}},        MODEL_GFX_NONE,                                                   64,  640,  64,             xt_init, NULL},
-        {"[8088] Generic XT clone",       ROM_GENXT,            "genxt",          { {"",      cpus_8088},        {"",    NULL},         {"",      NULL}},        MODEL_GFX_NONE,                                                   32,  704,  16,             xt_init, NULL},
-        {"[8088] IBM PC",                 ROM_IBMPC,            "ibmpc",          { {"",      cpus_8088},        {"",    NULL},         {"",      NULL}},        MODEL_GFX_NONE,                                                   64,  640,  32,             xt_init, NULL},
-        {"[8088] IBM PCjr",               ROM_IBMPCJR,          "ibmpcjr",        { {"",      cpus_pcjr},        {"",    NULL},         {"",      NULL}},        MODEL_GFX_FIXED,                                                 128,  640,  64,           pcjr_init, &pcjr_device},
-        {"[8088] IBM XT",                 ROM_IBMXT,            "ibmxt",          { {"",      cpus_8088},        {"",    NULL},         {"",      NULL}},        MODEL_GFX_NONE,                                                   64,  640,  64,             xt_init, NULL},
-        {"[8088] Juko XT clone",          ROM_JUKOPC,           "jukopc",         { {"",      cpus_8088},        {"",    NULL},         {"",      NULL}},        MODEL_GFX_NONE,                                                   64,  640,  64,             xt_init, NULL},
-        {"[8088] NCR PC4i",         	  ROM_NCR_PC4I,    	"ncr_pc4i",  	  { {"",      cpus_8088},        {"",    NULL},         {"",      NULL}},        MODEL_GFX_NONE,                                                  256,  640,  64,             xt_init, NULL},
-        {"[8088] Phoenix XT clone",       ROM_PXXT,             "pxxt",           { {"",      cpus_8088},        {"",    NULL},         {"",      NULL}},        MODEL_GFX_NONE,                                                   64,  640,  64,             xt_init, NULL},
-        {"[8088] Schneider EuroPC",       ROM_EUROPC,           "europc",         { {"",      cpus_europc},      {"",    NULL},         {"",      NULL}},        MODEL_GFX_NONE,                                                  512,  640, 128,         europc_init, NULL},
-        {"[8088] Tandy 1000",             ROM_TANDY,            "tandy",          { {"",      cpus_8088},        {"",    NULL},         {"",      NULL}},        MODEL_GFX_FIXED,                                                 128,  640, 128,        tandy1k_init, &tandy1000_device},
-        {"[8088] Tandy 1000 HX",          ROM_TANDY1000HX,      "tandy1000hx",    { {"",      cpus_8088},        {"",    NULL},         {"",      NULL}},        MODEL_GFX_FIXED,                                                 256,  640, 128,        tandy1k_init, &tandy1000hx_device},
-        {"[8088] Thomson TO16 PC",        ROM_TO16_PC,          "to16_pc",        { {"",      cpus_8088},        {"",    NULL},         {"",      NULL}},        MODEL_GFX_NONE,                                                  512,  640, 128,             xt_init, NULL},
-        {"[8088] Toshiba T1000",          ROM_T1000,            "t1000",          { {"",      cpus_8088},        {"",    NULL},         {"",      NULL}},        MODEL_GFX_FIXED,                                                 512, 1280, 768,       xt_t1000_init, &t1000_device},
-        {"[8088] VTech Laser Turbo XT",   ROM_LTXT,             "ltxt",           { {"",      cpus_8088},        {"",    NULL},         {"",      NULL}},        MODEL_GFX_NONE,                                                   64, 1152,  64,     xt_laserxt_init, NULL},
-        {"[8088] Zenith Data SupersPort", ROM_ZD_SUPERS,        "zdsupers",       { {"",      cpus_8088},        {"",    NULL},         {"",      NULL}},        MODEL_GFX_NONE,                                                  128,  640, 128,      xt_zenith_init, NULL},
-        {"[8088] Xi8088",                 ROM_XI8088,           "xi8088",         { {"",      cpus_8088},        {"",    NULL},         {"",      NULL}},        MODEL_GFX_NONE|MODEL_AT|MODEL_PS2,                                64, 1024, 128,      xt_xi8088_init, &xi8088_device},
-
-        {"[8086] Amstrad PC1512",         ROM_PC1512,           "pc1512",         { {"",      cpus_pc1512},      {"",    NULL},         {"",      NULL}},        MODEL_GFX_FIXED|MODEL_AMSTRAD,                                   512,  640, 128,            ams_init, NULL},
-        {"[8086] Amstrad PC1640",         ROM_PC1640,           "pc1640",         { {"",      cpus_8086},        {"",    NULL},         {"",      NULL}},        MODEL_GFX_DISABLE_HW|MODEL_AMSTRAD,                              640,  640,   0,            ams_init, NULL},
-        {"[8086] Amstrad PC2086",         ROM_PC2086,           "pc2086",         { {"",      cpus_8086},        {"",    NULL},         {"",      NULL}},        MODEL_GFX_DISABLE_HW|MODEL_AMSTRAD,                              640,  640,   0,            ams_init, NULL},
-        {"[8086] Amstrad PC3086",         ROM_PC3086,           "pc3086",         { {"",      cpus_8086},        {"",    NULL},         {"",      NULL}},        MODEL_GFX_DISABLE_HW|MODEL_AMSTRAD,                              640,  640,   0,            ams_init, NULL},
-        {"[8086] Amstrad PPC512/640",     ROM_PPC512,            "ppc512",        { {"",      cpus_8086},        {"",    NULL},         {"",      NULL}},        MODEL_GFX_DISABLE_HW|MODEL_AMSTRAD,                              512,  640, 128,            ams_init, NULL},
-        {"[8086] Olivetti M24",           ROM_OLIM24,           "olivetti_m24",   { {"",      cpus_8086},        {"",    NULL},         {"",      NULL}},        MODEL_GFX_FIXED|MODEL_OLIM24,                                    128,  640, 128,         olim24_init, NULL},
-        {"[8086] Sinclair PC200",         ROM_PC200,            "pc200",          { {"",      cpus_8086},        {"",    NULL},         {"",      NULL}},        MODEL_GFX_DISABLE_HW|MODEL_AMSTRAD,                              512,  640, 128,            ams_init, NULL},
-        {"[8086] Tandy 1000 SL/2",        ROM_TANDY1000SL2,     "tandy1000sl2",   { {"",      cpus_8086},        {"",    NULL},         {"",      NULL}},        MODEL_GFX_FIXED,                                                 512,  768, 128,     tandy1ksl2_init, NULL},
-        {"[8088] Toshiba T1200",          ROM_T1200,            "t1200",          { {"",      cpus_8086},        {"",    NULL},         {"",      NULL}},        MODEL_GFX_FIXED,                                                1024, 2048,1024,       xt_t1200_init, &t1000_device},
-        {"[8086] VTech Laser XT3",        ROM_LXT3,             "lxt3",           { {"",      cpus_8086},        {"",    NULL},         {"",      NULL}},        MODEL_GFX_NONE,                                                  512, 1152, 128,     xt_laserxt_init, NULL},
-
-        {"[286] AMI 286 clone",           ROM_AMI286,           "ami286",         { {"",      cpus_286},         {"",    NULL},         {"",      NULL}},        MODEL_GFX_NONE|MODEL_AT|MODEL_HAS_IDE,                           512,16384, 128,        at_neat_init, NULL},
-        {"[286] Award 286 clone",         ROM_AWARD286,         "award286",       { {"",      cpus_286},         {"",    NULL},         {"",      NULL}},        MODEL_GFX_NONE|MODEL_AT|MODEL_HAS_IDE,                           512,16384, 128,        at_scat_init, NULL},
-        {"[286] Commodore PC 30 III",     ROM_CMDPC30,          "cmdpc30",        { {"",      cpus_286},         {"",    NULL},         {"",      NULL}},        MODEL_GFX_NONE|MODEL_AT|MODEL_HAS_IDE,                           640,16384, 128,         at_cbm_init, NULL},
-        {"[286] Compaq Portable II",      ROM_COMPAQ_PII,       "compaq_pii",     { {"",      cpus_286},         {"",    NULL},         {"",      NULL}},        MODEL_GFX_NONE|MODEL_AT|MODEL_HAS_IDE,                           256,15872, 128,         ibm_at_init, NULL},
-        {"[286] DELL System 200",         ROM_DELL200,          "dells200",       { {"",      cpus_286},         {"",    NULL},         {"",      NULL}},        MODEL_GFX_NONE|MODEL_AT,                                         640,16384, 128,       dells200_init, NULL},
-        {"[286] Epson PC AX",             ROM_EPSON_PCAX,       "epson_pcax",     { {"",      cpus_286},         {"",    NULL},         {"",      NULL}},        MODEL_GFX_NONE|MODEL_AT,                                         256,15872, 128,             at_init, NULL},
-        {"[286] Epson PC AX2e",           ROM_EPSON_PCAX2E,     "epson_pcax2e",   { {"",      cpus_286},         {"",    NULL},         {"",      NULL}},        MODEL_GFX_NONE|MODEL_AT|MODEL_PS2,                               256,15872, 128,             at_init, NULL},
-        {"[286] GW-286CT GEAR",           ROM_GW286CT,          "gw286ct",        { {"",      cpus_286},         {"",    NULL},         {"",      NULL}},        MODEL_GFX_NONE|MODEL_AT,                                         512,16384, 128,        at_scat_init, NULL},
-        {"[286] IBM AT",                  ROM_IBMAT,            "ibmat",          { {"",      cpus_ibmat},       {"",    NULL},         {"",      NULL}},        MODEL_GFX_NONE|MODEL_AT,                                         256,15872, 128,         ibm_at_init, NULL},
-        {"[286] IBM PS/1 model 2011",     ROM_IBMPS1_2011,      "ibmps1es",       { {"",      cpus_ps1_m2011},   {"",    NULL},         {"",      NULL}},        MODEL_GFX_FIXED|MODEL_AT|MODEL_PS2,                              512,16384, 512,      ps1_m2011_init, NULL},
-        {"[286] IBM PS/2 Model 30-286",   ROM_IBMPS2_M30_286,   "ibmps2_m30_286", { {"",      cpus_ps2_m30_286}, {"",    NULL},         {"",      NULL}},        MODEL_GFX_FIXED|MODEL_AT|MODEL_PS2,                                1,   16,   1,    ps2_m30_286_init, NULL},
-        {"[286] IBM PS/2 Model 50",       ROM_IBMPS2_M50,       "ibmps2_m50",     { {"",      cpus_ps2_m30_286}, {"",    NULL},         {"",      NULL}},        MODEL_GFX_FIXED|MODEL_AT|MODEL_PS2|MODEL_MCA,                      1,   16,   1,   ps2_model_50_init, NULL},
-        {"[286] IBM XT Model 286",        ROM_IBMXT286,         "ibmxt286",       { {"",      cpus_ibmxt286},    {"",    NULL},         {"",      NULL}},        MODEL_GFX_NONE|MODEL_AT,                                         256,15872, 128,         ibm_at_init, NULL},
-        {"[286] Samsung SPC-4200P",       ROM_SPC4200P,         "spc4200p",       { {"",      cpus_286},         {"",    NULL},         {"",      NULL}},        MODEL_GFX_NONE|MODEL_AT|MODEL_PS2|MODEL_HAS_IDE,                 512, 2048, 128,        at_scat_init, NULL},
-        {"[286] Samsung SPC-4216P",       ROM_SPC4216P,         "spc4216p",       { {"",      cpus_286},         {"",    NULL},         {"",      NULL}},        MODEL_GFX_NONE|MODEL_AT|MODEL_PS2|MODEL_HAS_IDE,                   1,    5,   1,        at_scat_init, NULL},
-        {"[286] Toshiba T3100e",          ROM_T3100E,           "t3100e",         { {"",      cpus_286},         {"",    NULL},         {"",      NULL}},        MODEL_GFX_FIXED|MODEL_AT|MODEL_HAS_IDE,                         1024, 5120, 256,      at_t3100e_init, NULL},
-        {"[286] Trigem 286M",             ROM_TG286M,           "tg286m",         { {"",      cpus_286},         {"",    NULL},         {"",      NULL}},        MODEL_GFX_NONE|MODEL_AT|MODEL_HAS_IDE,                           512, 8192, 128,        at_headland_init, NULL},
-        {"[286] Tulip AT Compact",        ROM_TULIP_TC7, 	"tulip_tc7",      { {"",      cpus_286},         {"",    NULL},         {"",      NULL}},        MODEL_GFX_NONE|MODEL_AT|MODEL_HAS_IDE,                     	  640,15872, 128,         ibm_at_init, NULL},
-        
-        {"[386SX] Acer 386SX25/N",        ROM_ACER386,          "acer386",        { {"Intel", cpus_acer},        {"",    NULL},         {"",      NULL}},        MODEL_GFX_DISABLE_SW|MODEL_AT|MODEL_PS2|MODEL_HAS_IDE,             1,   16,   1,   at_acer386sx_init, NULL},
-        {"[386SX] AMA-932J",              ROM_AMA932J,          "ama932j",        { {"Intel", cpus_i386SX},      {"AMD", cpus_Am386SX}, {"Cyrix", cpus_486SLC}}, MODEL_GFX_FIXED|MODEL_AT|MODEL_HAS_IDE,                          512, 8192, 128,    at_headland_init, NULL},
-        {"[386SX] AMI 386SX clone",       ROM_AMI386SX,         "ami386",         { {"Intel", cpus_i386SX},      {"AMD", cpus_Am386SX}, {"Cyrix", cpus_486SLC}}, MODEL_GFX_NONE|MODEL_AT|MODEL_HAS_IDE,                           512,16384, 128,    at_headland_init, NULL},
-        {"[386SX] Amstrad MegaPC",        ROM_MEGAPC,           "megapc",         { {"Intel", cpus_i386SX},      {"AMD", cpus_Am386SX}, {"Cyrix", cpus_486SLC}}, MODEL_GFX_DISABLE_HW|MODEL_AT|MODEL_PS2|MODEL_HAS_IDE,             1,   16,   1,     at_wd76c10_init, NULL},
-        {"[386SX] DTK 386SX clone",       ROM_DTK386,           "dtk386",         { {"Intel", cpus_i386SX},      {"AMD", cpus_Am386SX}, {"Cyrix", cpus_486SLC}}, MODEL_GFX_NONE|MODEL_AT|MODEL_HAS_IDE,                           512,16384, 128,        at_neat_init, NULL},
-        {"[386SX] Epson PC AX3",          ROM_EPSON_PCAX3,      "epson_pcax3",    { {"Intel", cpus_i386SX},      {"AMD", cpus_Am386SX}, {"Cyrix", cpus_486SLC}}, MODEL_GFX_NONE|MODEL_AT,                                         256,15872, 128,             at_init, NULL},
-        {"[386SX] IBM PS/1 model 2121",   ROM_IBMPS1_2121,      "ibmps1_2121",    { {"Intel", cpus_i386SX},      {"AMD", cpus_Am386SX}, {"Cyrix", cpus_486SLC}}, MODEL_GFX_FIXED|MODEL_AT|MODEL_PS2|MODEL_HAS_IDE,                  1,   16,   1,      ps1_m2121_init, NULL},
-        {"[386SX] IBM PS/2 Model 55SX",   ROM_IBMPS2_M55SX,     "ibmps2_m55sx",   { {"Intel", cpus_i386SX},      {"AMD", cpus_Am386SX}, {"Cyrix", cpus_486SLC}}, MODEL_GFX_FIXED|MODEL_AT|MODEL_PS2|MODEL_MCA,                      1,    8,   1, ps2_model_55sx_init, NULL},
-        {"[386SX] KMX-C-02",              ROM_KMXC02,           "kmxc02",         { {"Intel", cpus_i386SX},      {"AMD", cpus_Am386SX}, {"Cyrix", cpus_486SLC}}, MODEL_GFX_NONE|MODEL_AT,                                         512,16384, 512,      at_scatsx_init, NULL},
-        {"[386SX] Packard Bell Legend 300SX", ROM_PB_L300SX,    "pb_l300sx",      { {"Intel", cpus_i386SX},      {"AMD", cpus_Am386SX}, {"Cyrix", cpus_486SLC}}, MODEL_GFX_NONE|MODEL_AT|MODEL_PS2|MODEL_HAS_IDE,                   1,   16,   1,      pb_l300sx_init, NULL},
-
-        {"[386DX] AMI 386DX clone",       ROM_AMI386DX_OPTI495, "ami386dx",       { {"Intel", cpus_i386DX},      {"AMD", cpus_Am386DX}, {"Cyrix", cpus_486DLC}}, MODEL_GFX_NONE|MODEL_AT|MODEL_HAS_IDE,                             1,  256,   1,     at_opti495_init, NULL},
-        {"[386DX] Compaq Deskpro 386",    ROM_DESKPRO_386,      "deskpro386",     { {"Intel", cpus_i386DX},      {"AMD", cpus_Am386DX}, {"Cyrix", cpus_486DLC}}, MODEL_GFX_NONE|MODEL_AT,                                           1,   15,   1,     deskpro386_init, NULL},
-        {"[386DX] IBM PS/2 Model 70 (type 3)", ROM_IBMPS2_M70_TYPE3, "ibmps2_m70_type3", { {"Intel", cpus_i386DX},      {"AMD", cpus_Am386DX}, {"Cyrix", cpus_486DLC}}, MODEL_GFX_FIXED|MODEL_AT|MODEL_PS2|MODEL_MCA,               2,   16,   2,   ps2_model_70_init, NULL},
-        {"[386DX] IBM PS/2 Model 80",     ROM_IBMPS2_M80,       "ibmps2_m80",     { {"Intel", cpus_i386DX},      {"AMD", cpus_Am386DX}, {"Cyrix", cpus_486DLC}}, MODEL_GFX_FIXED|MODEL_AT|MODEL_PS2|MODEL_MCA,                      1,   12,   1,   ps2_model_80_init, NULL},
-        {"[386DX] MR 386DX clone",        ROM_MR386DX_OPTI495,  "mr386dx",        { {"Intel", cpus_i386DX},      {"AMD", cpus_Am386DX}, {"Cyrix", cpus_486DLC}}, MODEL_GFX_NONE|MODEL_AT|MODEL_HAS_IDE,                             1,  256,   1,     at_opti495_init, NULL},
-
-        {"[486] AMI 486 clone",           ROM_AMI486,           "ami486",         { {"Intel", cpus_i486},        {"AMD", cpus_Am486},   {"Cyrix", cpus_Cx486}},  MODEL_GFX_NONE|MODEL_AT|MODEL_HAS_IDE,                             1,  256,   1,     at_ali1429_init, NULL},
-        {"[486] AMI WinBIOS 486",         ROM_WIN486,           "win486",         { {"Intel", cpus_i486},        {"AMD", cpus_Am486},   {"Cyrix", cpus_Cx486}},  MODEL_GFX_NONE|MODEL_AT|MODEL_HAS_IDE,                             1,  256,   1,     at_ali1429_init, NULL},
-        {"[486] Award SiS 496/497",       ROM_SIS496,           "sis496",         { {"Intel", cpus_i486},        {"AMD", cpus_Am486},   {"Cyrix", cpus_Cx486}},  MODEL_GFX_NONE|MODEL_AT|MODEL_PCI|MODEL_HAS_IDE,                   1,  256,   1,      at_sis496_init, NULL},
-        {"[486] Elonex PC-425X",          ROM_ELX_PC425X,       "elx_pc425x",     { {"Intel", cpus_i486},        {"AMD", cpus_Am486},   {"Cyrix", cpus_Cx486}},  MODEL_GFX_FIXED|MODEL_AT|MODEL_HAS_IDE,                            1,  256,   1,    at_sl82c460_init, NULL},
-        {"[486] IBM PS/2 Model 70 (type 4)",   ROM_IBMPS2_M70_TYPE4, "ibmps2_m70_type4", { {"Intel", cpus_i486},        {"AMD", cpus_Am486},   {"Cyrix", cpus_Cx486}},  MODEL_GFX_FIXED|MODEL_AT|MODEL_PS2|MODEL_MCA,               2,   16,   2,   ps2_model_70_init, NULL},
-        {"[486] Packard Bell PB410A",     ROM_PB410A,           "pb410a",         { {"Intel", cpus_i486},        {"AMD", cpus_Am486},   {"Cyrix", cpus_Cx486}},  MODEL_GFX_DISABLE_SW|MODEL_AT|MODEL_PS2|MODEL_HAS_IDE,             1,   64,   1,      at_pb410a_init, NULL},
-        
-        {"[Socket 4] Intel Premiere/PCI", ROM_REVENGE,          "revenge",        { {"Intel", cpus_Pentium5V},   {"",    NULL},         {"",      NULL}},        MODEL_GFX_NONE|MODEL_AT|MODEL_PCI|MODEL_PS2|MODEL_HAS_IDE,         1,  128,   1,      at_batman_init, NULL},
-        {"[Socket 4] Packard Bell PB520R",ROM_PB520R,           "pb520r",         { {"Intel", cpus_Pentium5V},   {"",    NULL},         {"",      NULL}},        MODEL_GFX_DISABLE_SW|MODEL_AT|MODEL_PCI|MODEL_PS2|MODEL_HAS_IDE,   1,  128,   1,      at_pb520r_init, NULL},
-
-        {"[Socket 5] Intel Advanced/EV",  ROM_ENDEAVOR,         "endeavor",       { {"Intel", cpus_PentiumS5},   {"IDT", cpus_WinChip}, {"Cyrix", cpus_6x86}},   MODEL_GFX_NONE|MODEL_AT|MODEL_PCI|MODEL_PS2|MODEL_HAS_IDE,         1,  128,   1,    at_endeavor_init, NULL},
-        {"[Socket 5] Intel Advanced/ZP",  ROM_ZAPPA,            "zappa",          { {"Intel", cpus_PentiumS5},   {"IDT", cpus_WinChip}, {"Cyrix", cpus_6x86}},   MODEL_GFX_NONE|MODEL_AT|MODEL_PCI|MODEL_PS2|MODEL_HAS_IDE,         1,  128,   1,       at_zappa_init, NULL},
-        {"[Socket 5] Packard Bell PB570", ROM_PB570,            "pb570",          { {"Intel", cpus_PentiumS5},   {"IDT", cpus_WinChip}, {"Cyrix", cpus_6x86}},   MODEL_GFX_DISABLE_SW|MODEL_AT|MODEL_PCI|MODEL_PS2|MODEL_HAS_IDE,   1,  128,   1,       at_pb570_init, NULL},
-
-<<<<<<< HEAD
-        {"[Socket 7] ASUS P/I-P55TVP4",   ROM_P55TVP4,          "p55tvp4",        { {"Intel", cpus_Pentium},     {"IDT", cpus_WinChip}, {"Cyrix", cpus_6x86}},   MODEL_GFX_NONE|MODEL_AT|MODEL_PCI|MODEL_PS2|MODEL_HAS_IDE,         1,  256,   1,      at_p55tvp4_init, NULL},
-        {"[Socket 7] ASUS P/I-P55T2P4",   ROM_P55T2P4,          "p55t2p4",        { {"Intel", cpus_Pentium},     {"IDT", cpus_WinChip}, {"Cyrix", cpus_6x86}},   MODEL_GFX_NONE|MODEL_AT|MODEL_PCI|MODEL_PS2|MODEL_HAS_IDE,         1,  512,   1,      at_p55t2p4_init, NULL},
-        {"[Socket 7] Award 430VX PCI",    ROM_430VX,            "430vx",          { {"Intel", cpus_Pentium},     {"IDT", cpus_WinChip}, {"Cyrix", cpus_6x86}},   MODEL_GFX_NONE|MODEL_AT|MODEL_PCI|MODEL_PS2|MODEL_HAS_IDE,         1,  256,   1,      at_i430vx_init, NULL},
-        {"[Socket 7] Epox P55-VA",        ROM_P55VA,            "p55va",          { {"Intel", cpus_Pentium},     {"IDT", cpus_WinChip}, {"Cyrix", cpus_6x86}},   MODEL_GFX_NONE|MODEL_AT|MODEL_PCI|MODEL_PS2|MODEL_HAS_IDE,         1,  256,   1,      at_p55va_init, NULL},
-=======
-        {"[Socket 7] Award 430VX PCI",    ROM_430VX,            "430vx",          { {"Intel", cpus_Pentium},     {"AMD", cpus_K6_S7},   {"IDT", cpus_WinChip}, {"Cyrix", cpus_6x86}},   MODEL_GFX_NONE|MODEL_AT|MODEL_PCI|MODEL_PS2|MODEL_HAS_IDE,         1,  128,   1,      at_i430vx_init, NULL},
->>>>>>> 0a519882
-
-        {"[Super 7] FIC VA-503+",         ROM_FIC_VA503P,       "fic_va503p",     { {"Intel", cpus_Pentium},     {"AMD", cpus_K6_SS7},  {"IDT", cpus_WinChip_SS7}, {"Cyrix", cpus_6x86}},   MODEL_GFX_NONE|MODEL_AT|MODEL_PCI|MODEL_PS2|MODEL_HAS_IDE,     1,  512,   1,        at_mvp3_init, NULL},
-        
-        {"", -1, "", {{"", 0}, {"", 0}, {"", 0}}, 0,0,0, 0}
-};
-
-int model_count()
-{
-        return (sizeof(models) / sizeof(MODEL)) - 1;
-}
-
-int model_getromset()
-{
-        return models[model].id;
-}
-
-int model_getromset_from_model(int model)
-{
-        return models[model].id;
-}
-
-int model_getmodel(int romset)
-{
-	int c = 0;
-	
-	while (models[c].id != -1)
-	{
-		if (models[c].id == romset)
-			return c;
-		c++;
-	}
-	
-	return 0;
-}
-
-char *model_getname()
-{
-        return models[model].name;
-}
-
-device_t *model_getdevice(int model)
-{
-        return models[model].device;
-}
-
-char *model_get_internal_name()
-{
-        return models[model].internal_name;
-}
-
-int model_get_model_from_internal_name(char *s)
-{
-	int c = 0;
-	
-	while (models[c].id != -1)
-	{
-		if (!strcmp(models[c].internal_name, s))
-			return c;
-		c++;
-	}
-	
-	return 0;
-}
-
-int model_has_fixed_gfx(int model)
-{
-        int gfx_flags = models[model].flags & MODEL_GFX_MASK;
-        
-        return (gfx_flags == MODEL_GFX_FIXED);
-}
-
-int model_has_optional_gfx(int model)
-{
-        int gfx_flags = models[model].flags & MODEL_GFX_MASK;
-        
-        return (gfx_flags == MODEL_GFX_DISABLE_HW || gfx_flags == MODEL_GFX_DISABLE_SW);
-}
-
-void common_init()
-{
-        dma_init();
-        fdc_add();
-        lpt_init();
-        pic_init();
-        pit_init();
-        serial1_init(0x3f8, 4);
-        serial2_init(0x2f8, 3);
-}
-
-void xt_init()
-{
-        common_init();
-        mem_add_bios();
-        pit_set_out_func(&pit, 1, pit_refresh_timer_xt);
-        keyboard_xt_init();
-	nmi_init();
-        device_add(&gameport_device);
-	if (romset == ROM_IBMPC)
-		device_add(&cassette_device);
-}
-
-void compaq_pip_init()
-{
-        xt_init();
-        lpt1_remove();
-        lpt2_remove();
-        lpt1_init(0x3bc);
-}
-
-void pcjr_init()
-{
-        mem_add_bios();
-        fdc_add_pcjr();
-        pic_init();
-        pit_init();
-        pit_set_out_func(&pit, 0, pit_irq0_timer_pcjr);
-        serial1_init(0x2f8, 3);
-        keyboard_pcjr_init();
-        device_add(&sn76489_device);
-	nmi_mask = 0x80;
-	device_add(&cassette_device);
-}
-
-void tandy1k_init()
-{
-        TANDY = 1;
-        common_init();
-        mem_add_bios();
-        keyboard_tandy_init();
-        if (romset == ROM_TANDY)
-                device_add(&sn76489_device);
-        else
-                device_add(&ncr8496_device);
-	nmi_init();
-	if (romset != ROM_TANDY)
-                device_add(&tandy_eeprom_device);
-        device_add(&gameport_device);
-}
-void tandy1ksl2_init()
-{
-//        TANDY = 1;
-        common_init();
-        mem_add_bios();
-        keyboard_tandy_init();
-        device_add(&pssj_device);
-	nmi_init();
-        device_add(&tandy_rom_device);
-        device_add(&tandy_eeprom_device);
-        device_add(&gameport_device);
-}
-
-void ams_init()
-{
-        AMSTRAD = 1;
-        common_init();
-        mem_add_bios();
-        lpt1_remove();
-        amstrad_init();
-        keyboard_amstrad_init();
-        nvr_init();
-	nmi_init();
-	fdc_set_dskchg_activelow();
-        device_add(&gameport_device);
-}
-
-void europc_init()
-{
-        common_init();
-        mem_add_bios();
-        jim_init();
-        keyboard_xt_init();
-	nmi_init();
-        device_add(&gameport_device);
-}
-
-void olim24_init()
-{
-        common_init();
-        mem_add_bios();
-        keyboard_olim24_init();
-        nvr_init();
-        olivetti_m24_init();
-	nmi_init();
-        device_add(&gameport_device);
-}
-
-void xt_laserxt_init()
-{
-        xt_init();
-        laserxt_init();
-}
-
-void xt_zenith_init() /* [8088] Zenith Data Systems SupersPort */
-{
-        dma_init();
-        fdc_add();
-        lpt_init();
-        lpt2_remove(); /* only one parallel port */
-        pic_init();
-        pit_init();
-        serial1_init(0x3f8, 4); /* only one serial port */
-        mem_add_bios();
-        device_add(&zenith_scratchpad_device);
-        pit_set_out_func(&pit, 1, pit_refresh_timer_xt);
-        keyboard_xt_init();
-        nmi_init();
-}
-
-void xt_xi8088_init()
-{
-        /* TODO: set UMBs? See if PCem always sets when we have > 640KB ram and avoids conflicts when a peripheral uses the same memory space */
-        common_init();
-        mem_add_bios();
-        keyboard_at_init();
-        keyboard_at_init_ps2();
-        nmi_init();
-        nvr_init();
-        pic2_init();
-        device_add(&gameport_device);
-}
-
-void at_init()
-{
-        AT = 1;
-        common_init();
-        mem_add_bios();
-        pit_set_out_func(&pit, 1, pit_refresh_timer_at);
-        dma16_init();
-        keyboard_at_init();
-        nvr_init();
-        pic2_init();
-        device_add(&gameport_device);
-        nmi_mask = 0;
-}
-
-void ibm_at_init()
-{
-        at_init();
-        mem_remap_top_384k();
-}
-
-void at_cbm_init()
-{
-        at_init();
-        cbm_io_init();
-}
-
-void deskpro386_init()
-{
-        at_init();
-        compaq_init();
-}
-
-void dells200_init()
-{
-        at_init();
-        dells200_chipset_init();
-}
-
-void ps1_common_init()
-{
-        AT = 1;
-        common_init();
-        mem_add_bios();
-        pit_set_out_func(&pit, 1, pit_refresh_timer_at);
-        dma16_init();
-        keyboard_at_init();
-        nvr_init();
-        pic2_init();
-        fdc_set_dskchg_activelow();
-        device_add(&ps1_audio_device);
-        /*PS/1 audio uses ports 200h and 202-207h, so only initialise gameport on 201h*/
-        device_add(&gameport_201_device);
-}
-
-void ps1_m2011_init()
-{
-        ps1_common_init();
-        ps1mb_init();
-        mem_remap_top_384k();
-}
-
-void ps1_m2121_init()
-{
-        ps1_common_init();
-        ps1mb_m2121_init();
-        fdc_set_ps1();
-}
-
-void ps2_m30_286_init()
-{
-        AT = 1;
-        common_init();
-        mem_add_bios();
-        pit_set_out_func(&pit, 1, pit_refresh_timer_at);
-        dma16_init();
-        keyboard_at_init();
-//        mouse_ps2_init();
-        nvr_init();
-        pic2_init();
-        ps2board_init();
-        fdc_set_dskchg_activelow();
-}
-
-static void ps2_common_init()
-{
-        AT = 1;
-        common_init();
-        mem_add_bios();
-        dma16_init();
-        ps2_dma_init();
-        keyboard_at_init();
-        keyboard_at_init_ps2();
-//        mouse_ps2_init();
-        nvr_init();
-        pic2_init();
-
-        pit_ps2_init();
-
-	nmi_mask = 0x80;
-}
-
-void ps2_model_50_init()
-{
-        ps2_common_init();
-        ps2_mca_board_model_50_init();
-}
-
-void ps2_model_55sx_init()
-{
-        ps2_common_init();
-        ps2_mca_board_model_55sx_init();
-}
-
-void ps2_model_70_init()
-{
-        ps2_common_init();
-        ps2_mca_board_model_70_type34_init(romset == ROM_IBMPS2_M70_TYPE4);
-}
-
-void ps2_model_80_init()
-{
-        ps2_common_init();
-        ps2_mca_board_model_80_type2_init();
-}
-
-void at_neat_init()
-{
-        at_init();
-        neat_init();
-}
-
-void at_scat_init()
-{
-        at_init();
-        scat_init();
-}
-
-void at_scatsx_init()
-{
-        at_init();
-        scatsx_init();
-}
-
-void at_acer386sx_init()
-{
-        at_init();
-        acer386sx_init();
-}
-
-void at_wd76c10_init()
-{
-        at_init();
-        wd76c10_init();
-}
-
-void at_headland_init()
-{
-        at_init();
-        headland_init();
-}
-
-void at_opti495_init()
-{
-        at_init();
-        opti495_init();
-}
-
-void at_ali1429_init()
-{
-        at_init();
-        ali1429_init();
-}
-
-void pb_l300sx_init()
-{
-        at_init();
-        acc2036_init();
-}
-
-void at_pb410a_init()
-{
-        at_init();
-        acc2168_init();
-        acc3221_init();
-}
-
-
-void at_sis496_init()
-{
-        at_init();
-        pci_init(PCI_CONFIG_TYPE_1);
-        pci_slot(0xb);
-        pci_slot(0xd);
-        pci_slot(0xf);
-        device_add(&sis496_device);
-}
-
-void at_sl82c460_init()
-{
-        at_init();
-        sl82c460_init();
-}
-
-void at_batman_init()
-{
-        at_init();
-        pci_init(PCI_CONFIG_TYPE_2);
-        pci_slot(0xc);
-        pci_slot(0xe);
-        pci_slot(0x6);
-        i430lx_init();
-        sio_init(2, 0xc, 0xe, 0x6, 0);
-        fdc37c665_init();
-        intel_batman_init();
-        device_add(&intel_flash_bxt_ami_device);
-}
-void at_pb520r_init()
-{
-        at_init();
-        pci_init(PCI_CONFIG_TYPE_2);
-        pci_slot(0xc);
-        pci_slot(0xe);
-        pci_slot(0x6);
-        i430lx_init();
-        sio_init(2, 0xc, 0xe, 0x6, 0);
-        cmd640b_init(1);
-        intel_batman_init();
-        device_add(&intel_flash_bxt_ami_device);
-}
-void at_endeavor_init()
-{
-        at_init();
-        pci_init(PCI_CONFIG_TYPE_1);
-        pci_slot(0xd);
-        pci_slot(0xe);
-        pci_slot(0xf);
-        pci_slot(0x10);
-        i430fx_init();
-        piix_init(7, 0xd, 0xe, 0xf, 0x10);
-        pc87306_init(0x2e);
-        intel_endeavor_init();
-        device_add(&intel_flash_bxt_ami_device);
-}
-void at_pb570_init()
-{
-        at_init();
-        pci_init(PCI_CONFIG_TYPE_1);
-        pci_slot(0x11);
-        pci_slot(0x13);
-        i430fx_init();
-        piix_init(7, 0x11, 0x13, 0xb, 0x8);
-        pc87306_init(0x2e);
-        intel_endeavor_init();
-        device_add(&intel_flash_bxt_ami_device);
-}
-void at_zappa_init()
-{
-        at_init();
-        pci_init(PCI_CONFIG_TYPE_1);
-        pci_slot(0xd);
-        pci_slot(0xe);
-        pci_slot(0xf);
-        pci_slot(0x10);
-        i430fx_init();
-        piix_init(7, 0xd, 0xf, 0xe, 0x10);
-        pc87306_init(0x2e);
-        intel_zappa_init();
-        device_add(&intel_flash_bxt_ami_device);
-}
-
-void at_p55va_init()
-{
-        at_init();
-        pci_init(PCI_CONFIG_TYPE_1);
-        pci_slot(0x08);
-        pci_slot(0x09);
-        pci_slot(0x0A);
-        pci_slot(0x0B);
-        i430vx_init();
-        piix_init(7, 0x08, 0x09, 0x0A, 0x0B);
-        um8669f_init();
-        device_add(&intel_flash_bxt_device);
-}
-
-void at_p55tvp4_init()
-{
-        at_init();
-        pci_init(PCI_CONFIG_TYPE_1);
-        pci_slot(0x0C);
-        pci_slot(0x0B);
-        pci_slot(0x0A);
-        pci_slot(0x09);
-        i430vx_init();
-        piix_init(7, 0x0C, 0x0B, 0x0A, 0x09);
-        um8669f_init();
-        device_add(&intel_flash_bxt_device);
-}
-
-void at_i430vx_init()
-{
-        at_init();
-        pci_init(PCI_CONFIG_TYPE_1);
-        pci_slot(0x11);
-        pci_slot(0x12);
-        pci_slot(0x13);
-        pci_slot(0x14);
-        i430vx_init();
-        piix_init(7, 18, 17, 20, 19);
-        um8669f_init();
-        device_add(&intel_flash_bxt_device);
-}
-
-<<<<<<< HEAD
-void at_p55t2p4_init()
-{
-        at_init();
-        pci_init(PCI_CONFIG_TYPE_1);
-        pci_slot(0x0C);
-        pci_slot(0x0B);
-        pci_slot(0x0A);
-        pci_slot(0x09);
-        i430hx_init();
-        piix_init(7, 0x0C, 0x0B, 0x0A, 0x09);
-        um8669f_init();
-        device_add(&intel_flash_bxt_device);
-=======
-void at_mvp3_init()
-{
-        at_init();
-        pci_init(PCI_CONFIG_TYPE_1);
-        pci_slot(8);
-        pci_slot(9);
-        pci_slot(10);
-        mvp3_init();
-        vt82c586b_init(7, 8, 9, 10, 0);
-        w83877tf_init();
-        device_add(&sst_39sf010_device);
->>>>>>> 0a519882
-}
-
-void model_init()
-{
-        pclog("Initting as %s\n", model_getname());
-        AMSTRAD = AT = PCI = TANDY = 0;
-        ide_set_bus_master(NULL, NULL, NULL, NULL);
-        
-        models[model].init();
-        if (models[model].device)
-                device_add(models[model].device);
-}
+#include "ibm.h"
+#include "cpu.h"
+#include "model.h"
+#include "io.h"
+#include "mouse.h"
+
+#include "acc2036.h"
+#include "acc2168.h"
+#include "acc3221.h"
+#include "acer386sx.h"
+#include "ali1429.h"
+#include "amstrad.h"
+#include "cbm_io.h"
+#include "cmd640.h"
+#include "compaq.h"
+#include "dells200.h"
+#include "device.h"
+#include "cassette.h"
+#include "dma.h"
+#include "fdc.h"
+#include "fdc37c665.h"
+#include "gameport.h"
+#include "headland.h"
+#include "i430fx.h"
+#include "i430hx.h"
+#include "i430lx.h"
+#include "i430vx.h"
+#include "ide.h"
+#include "intel.h"
+#include "intel_flash.h"
+#include "jim.h"
+#include "keyboard_amstrad.h"
+#include "keyboard_at.h"
+#include "keyboard_olim24.h"
+#include "keyboard_pcjr.h"
+#include "keyboard_xt.h"
+#include "laserxt.h"
+#include "lpt.h"
+#include "mem.h"
+#include "mouse_ps2.h"
+#include "mvp3.h"
+#include "neat.h"
+#include "nmi.h"
+#include "nvr.h"
+#include "olivetti_m24.h"
+#include "opti495.h"
+#include "pc87306.h"
+#include "pci.h"
+#include "pic.h"
+#include "piix.h"
+#include "pit.h"
+#include "ps1.h"
+#include "ps2.h"
+#include "ps2_mca.h"
+#include "scat.h"
+#include "serial.h"
+#include "sio.h"
+#include "sis496.h"
+#include "sl82c460.h"
+#include "sound_ps1.h"
+#include "sound_pssj.h"
+#include "sound_sn76489.h"
+#include "sst39sf010.h"
+#include "tandy_eeprom.h"
+#include "tandy_rom.h"
+#include "um8669f.h"
+#include "vid_pcjr.h"
+#include "vid_tandy.h"
+#include "vid_t1000.h"
+#include "vt82c586b.h"
+#include "w83877tf.h"
+#include "wd76c10.h"
+#include "xi8088.h"
+#include "zenith.h"
+
+void             xt_init();
+void           pcjr_init();
+void        tandy1k_init();
+void     tandy1ksl2_init();
+void            ams_init();
+void         europc_init();
+void         olim24_init();
+void             at_init();
+void         ibm_at_init();
+void         at_cbm_init();
+void       dells200_init();
+void     deskpro386_init();
+void      pb_l300sx_init();
+void      ps1_m2011_init();
+void      ps1_m2121_init();
+void    ps2_m30_286_init();
+void   ps2_model_50_init();
+void ps2_model_55sx_init();
+void   ps2_model_70_init();
+void   ps2_model_80_init();
+void        at_neat_init();
+void        at_scat_init();
+void      at_scatsx_init();
+void   at_acer386sx_init();
+void     at_wd76c10_init();
+void     at_ali1429_init();
+void    at_headland_init();
+void     at_opti495_init();
+void      at_sis496_init();
+void       at_p55va_init();
+void     at_p55tvp4_init();
+void      at_i430vx_init();
+void      at_batman_init();
+void    at_endeavor_init();
+void     at_p55t2p4_init();
+void     xt_laserxt_init();
+void      at_t3100e_init();
+void       xt_t1000_init();
+void       xt_t1200_init();
+void    at_sl82c460_init();
+void       at_zappa_init();
+void      at_pb410a_init();
+void      at_pb520r_init();
+void       at_pb570_init();
+void     compaq_pip_init();
+void      xt_xi8088_init();
+void      xt_zenith_init();
+void        at_mvp3_init();
+int model;
+
+int AMSTRAD, AT, PCI, TANDY;
+
+MODEL models[] =
+{
+        {"[8088] AMI XT clone",           ROM_AMIXT,            "amixt",          { {"",      cpus_8088},        {"",    NULL},         {"",      NULL}},        MODEL_GFX_NONE,                                                   64,  640,  64,             xt_init, NULL},
+        {"[8088] Atari PC3",              ROM_ATARIPC3,         "ataripc3",       { {"",      cpus_8088},        {"",    NULL},         {"",      NULL}},        MODEL_GFX_NONE,                                                   64,  640,  64,             xt_init, NULL},
+        {"[8088] Compaq Portable Plus",   ROM_COMPAQ_PIP,       "compaq_pip",     { {"",      cpus_8088},        {"",    NULL},         {"",      NULL}},        MODEL_GFX_NONE,                                                  128,  640,  64,     compaq_pip_init, NULL},
+        {"[8088] DTK XT clone",           ROM_DTKXT,            "dtk",            { {"",      cpus_8088},        {"",    NULL},         {"",      NULL}},        MODEL_GFX_NONE,                                                   64,  640,  64,             xt_init, NULL},
+        {"[8088] Generic XT clone",       ROM_GENXT,            "genxt",          { {"",      cpus_8088},        {"",    NULL},         {"",      NULL}},        MODEL_GFX_NONE,                                                   32,  704,  16,             xt_init, NULL},
+        {"[8088] IBM PC",                 ROM_IBMPC,            "ibmpc",          { {"",      cpus_8088},        {"",    NULL},         {"",      NULL}},        MODEL_GFX_NONE,                                                   64,  640,  32,             xt_init, NULL},
+        {"[8088] IBM PCjr",               ROM_IBMPCJR,          "ibmpcjr",        { {"",      cpus_pcjr},        {"",    NULL},         {"",      NULL}},        MODEL_GFX_FIXED,                                                 128,  640,  64,           pcjr_init, &pcjr_device},
+        {"[8088] IBM XT",                 ROM_IBMXT,            "ibmxt",          { {"",      cpus_8088},        {"",    NULL},         {"",      NULL}},        MODEL_GFX_NONE,                                                   64,  640,  64,             xt_init, NULL},
+        {"[8088] Juko XT clone",          ROM_JUKOPC,           "jukopc",         { {"",      cpus_8088},        {"",    NULL},         {"",      NULL}},        MODEL_GFX_NONE,                                                   64,  640,  64,             xt_init, NULL},
+        {"[8088] NCR PC4i",         	  ROM_NCR_PC4I,    	"ncr_pc4i",  	  { {"",      cpus_8088},        {"",    NULL},         {"",      NULL}},        MODEL_GFX_NONE,                                                  256,  640,  64,             xt_init, NULL},
+        {"[8088] Phoenix XT clone",       ROM_PXXT,             "pxxt",           { {"",      cpus_8088},        {"",    NULL},         {"",      NULL}},        MODEL_GFX_NONE,                                                   64,  640,  64,             xt_init, NULL},
+        {"[8088] Schneider EuroPC",       ROM_EUROPC,           "europc",         { {"",      cpus_europc},      {"",    NULL},         {"",      NULL}},        MODEL_GFX_NONE,                                                  512,  640, 128,         europc_init, NULL},
+        {"[8088] Tandy 1000",             ROM_TANDY,            "tandy",          { {"",      cpus_8088},        {"",    NULL},         {"",      NULL}},        MODEL_GFX_FIXED,                                                 128,  640, 128,        tandy1k_init, &tandy1000_device},
+        {"[8088] Tandy 1000 HX",          ROM_TANDY1000HX,      "tandy1000hx",    { {"",      cpus_8088},        {"",    NULL},         {"",      NULL}},        MODEL_GFX_FIXED,                                                 256,  640, 128,        tandy1k_init, &tandy1000hx_device},
+        {"[8088] Thomson TO16 PC",        ROM_TO16_PC,          "to16_pc",        { {"",      cpus_8088},        {"",    NULL},         {"",      NULL}},        MODEL_GFX_NONE,                                                  512,  640, 128,             xt_init, NULL},
+        {"[8088] Toshiba T1000",          ROM_T1000,            "t1000",          { {"",      cpus_8088},        {"",    NULL},         {"",      NULL}},        MODEL_GFX_FIXED,                                                 512, 1280, 768,       xt_t1000_init, &t1000_device},
+        {"[8088] VTech Laser Turbo XT",   ROM_LTXT,             "ltxt",           { {"",      cpus_8088},        {"",    NULL},         {"",      NULL}},        MODEL_GFX_NONE,                                                   64, 1152,  64,     xt_laserxt_init, NULL},
+        {"[8088] Zenith Data SupersPort", ROM_ZD_SUPERS,        "zdsupers",       { {"",      cpus_8088},        {"",    NULL},         {"",      NULL}},        MODEL_GFX_NONE,                                                  128,  640, 128,      xt_zenith_init, NULL},
+        {"[8088] Xi8088",                 ROM_XI8088,           "xi8088",         { {"",      cpus_8088},        {"",    NULL},         {"",      NULL}},        MODEL_GFX_NONE|MODEL_AT|MODEL_PS2,                                64, 1024, 128,      xt_xi8088_init, &xi8088_device},
+
+        {"[8086] Amstrad PC1512",         ROM_PC1512,           "pc1512",         { {"",      cpus_pc1512},      {"",    NULL},         {"",      NULL}},        MODEL_GFX_FIXED|MODEL_AMSTRAD,                                   512,  640, 128,            ams_init, NULL},
+        {"[8086] Amstrad PC1640",         ROM_PC1640,           "pc1640",         { {"",      cpus_8086},        {"",    NULL},         {"",      NULL}},        MODEL_GFX_DISABLE_HW|MODEL_AMSTRAD,                              640,  640,   0,            ams_init, NULL},
+        {"[8086] Amstrad PC2086",         ROM_PC2086,           "pc2086",         { {"",      cpus_8086},        {"",    NULL},         {"",      NULL}},        MODEL_GFX_DISABLE_HW|MODEL_AMSTRAD,                              640,  640,   0,            ams_init, NULL},
+        {"[8086] Amstrad PC3086",         ROM_PC3086,           "pc3086",         { {"",      cpus_8086},        {"",    NULL},         {"",      NULL}},        MODEL_GFX_DISABLE_HW|MODEL_AMSTRAD,                              640,  640,   0,            ams_init, NULL},
+        {"[8086] Amstrad PPC512/640",     ROM_PPC512,            "ppc512",        { {"",      cpus_8086},        {"",    NULL},         {"",      NULL}},        MODEL_GFX_DISABLE_HW|MODEL_AMSTRAD,                              512,  640, 128,            ams_init, NULL},
+        {"[8086] Olivetti M24",           ROM_OLIM24,           "olivetti_m24",   { {"",      cpus_8086},        {"",    NULL},         {"",      NULL}},        MODEL_GFX_FIXED|MODEL_OLIM24,                                    128,  640, 128,         olim24_init, NULL},
+        {"[8086] Sinclair PC200",         ROM_PC200,            "pc200",          { {"",      cpus_8086},        {"",    NULL},         {"",      NULL}},        MODEL_GFX_DISABLE_HW|MODEL_AMSTRAD,                              512,  640, 128,            ams_init, NULL},
+        {"[8086] Tandy 1000 SL/2",        ROM_TANDY1000SL2,     "tandy1000sl2",   { {"",      cpus_8086},        {"",    NULL},         {"",      NULL}},        MODEL_GFX_FIXED,                                                 512,  768, 128,     tandy1ksl2_init, NULL},
+        {"[8088] Toshiba T1200",          ROM_T1200,            "t1200",          { {"",      cpus_8086},        {"",    NULL},         {"",      NULL}},        MODEL_GFX_FIXED,                                                1024, 2048,1024,       xt_t1200_init, &t1000_device},
+        {"[8086] VTech Laser XT3",        ROM_LXT3,             "lxt3",           { {"",      cpus_8086},        {"",    NULL},         {"",      NULL}},        MODEL_GFX_NONE,                                                  512, 1152, 128,     xt_laserxt_init, NULL},
+
+        {"[286] AMI 286 clone",           ROM_AMI286,           "ami286",         { {"",      cpus_286},         {"",    NULL},         {"",      NULL}},        MODEL_GFX_NONE|MODEL_AT|MODEL_HAS_IDE,                           512,16384, 128,        at_neat_init, NULL},
+        {"[286] Award 286 clone",         ROM_AWARD286,         "award286",       { {"",      cpus_286},         {"",    NULL},         {"",      NULL}},        MODEL_GFX_NONE|MODEL_AT|MODEL_HAS_IDE,                           512,16384, 128,        at_scat_init, NULL},
+        {"[286] Commodore PC 30 III",     ROM_CMDPC30,          "cmdpc30",        { {"",      cpus_286},         {"",    NULL},         {"",      NULL}},        MODEL_GFX_NONE|MODEL_AT|MODEL_HAS_IDE,                           640,16384, 128,         at_cbm_init, NULL},
+        {"[286] Compaq Portable II",      ROM_COMPAQ_PII,       "compaq_pii",     { {"",      cpus_286},         {"",    NULL},         {"",      NULL}},        MODEL_GFX_NONE|MODEL_AT|MODEL_HAS_IDE,                           256,15872, 128,         ibm_at_init, NULL},
+        {"[286] DELL System 200",         ROM_DELL200,          "dells200",       { {"",      cpus_286},         {"",    NULL},         {"",      NULL}},        MODEL_GFX_NONE|MODEL_AT,                                         640,16384, 128,       dells200_init, NULL},
+        {"[286] Epson PC AX",             ROM_EPSON_PCAX,       "epson_pcax",     { {"",      cpus_286},         {"",    NULL},         {"",      NULL}},        MODEL_GFX_NONE|MODEL_AT,                                         256,15872, 128,             at_init, NULL},
+        {"[286] Epson PC AX2e",           ROM_EPSON_PCAX2E,     "epson_pcax2e",   { {"",      cpus_286},         {"",    NULL},         {"",      NULL}},        MODEL_GFX_NONE|MODEL_AT|MODEL_PS2,                               256,15872, 128,             at_init, NULL},
+        {"[286] GW-286CT GEAR",           ROM_GW286CT,          "gw286ct",        { {"",      cpus_286},         {"",    NULL},         {"",      NULL}},        MODEL_GFX_NONE|MODEL_AT,                                         512,16384, 128,        at_scat_init, NULL},
+        {"[286] IBM AT",                  ROM_IBMAT,            "ibmat",          { {"",      cpus_ibmat},       {"",    NULL},         {"",      NULL}},        MODEL_GFX_NONE|MODEL_AT,                                         256,15872, 128,         ibm_at_init, NULL},
+        {"[286] IBM PS/1 model 2011",     ROM_IBMPS1_2011,      "ibmps1es",       { {"",      cpus_ps1_m2011},   {"",    NULL},         {"",      NULL}},        MODEL_GFX_FIXED|MODEL_AT|MODEL_PS2,                              512,16384, 512,      ps1_m2011_init, NULL},
+        {"[286] IBM PS/2 Model 30-286",   ROM_IBMPS2_M30_286,   "ibmps2_m30_286", { {"",      cpus_ps2_m30_286}, {"",    NULL},         {"",      NULL}},        MODEL_GFX_FIXED|MODEL_AT|MODEL_PS2,                                1,   16,   1,    ps2_m30_286_init, NULL},
+        {"[286] IBM PS/2 Model 50",       ROM_IBMPS2_M50,       "ibmps2_m50",     { {"",      cpus_ps2_m30_286}, {"",    NULL},         {"",      NULL}},        MODEL_GFX_FIXED|MODEL_AT|MODEL_PS2|MODEL_MCA,                      1,   16,   1,   ps2_model_50_init, NULL},
+        {"[286] IBM XT Model 286",        ROM_IBMXT286,         "ibmxt286",       { {"",      cpus_ibmxt286},    {"",    NULL},         {"",      NULL}},        MODEL_GFX_NONE|MODEL_AT,                                         256,15872, 128,         ibm_at_init, NULL},
+        {"[286] Samsung SPC-4200P",       ROM_SPC4200P,         "spc4200p",       { {"",      cpus_286},         {"",    NULL},         {"",      NULL}},        MODEL_GFX_NONE|MODEL_AT|MODEL_PS2|MODEL_HAS_IDE,                 512, 2048, 128,        at_scat_init, NULL},
+        {"[286] Samsung SPC-4216P",       ROM_SPC4216P,         "spc4216p",       { {"",      cpus_286},         {"",    NULL},         {"",      NULL}},        MODEL_GFX_NONE|MODEL_AT|MODEL_PS2|MODEL_HAS_IDE,                   1,    5,   1,        at_scat_init, NULL},
+        {"[286] Toshiba T3100e",          ROM_T3100E,           "t3100e",         { {"",      cpus_286},         {"",    NULL},         {"",      NULL}},        MODEL_GFX_FIXED|MODEL_AT|MODEL_HAS_IDE,                         1024, 5120, 256,      at_t3100e_init, NULL},
+        {"[286] Trigem 286M",             ROM_TG286M,           "tg286m",         { {"",      cpus_286},         {"",    NULL},         {"",      NULL}},        MODEL_GFX_NONE|MODEL_AT|MODEL_HAS_IDE,                           512, 8192, 128,        at_headland_init, NULL},
+        {"[286] Tulip AT Compact",        ROM_TULIP_TC7, 	"tulip_tc7",      { {"",      cpus_286},         {"",    NULL},         {"",      NULL}},        MODEL_GFX_NONE|MODEL_AT|MODEL_HAS_IDE,                     	  640,15872, 128,         ibm_at_init, NULL},
+        
+        {"[386SX] Acer 386SX25/N",        ROM_ACER386,          "acer386",        { {"Intel", cpus_acer},        {"",    NULL},         {"",      NULL}},        MODEL_GFX_DISABLE_SW|MODEL_AT|MODEL_PS2|MODEL_HAS_IDE,             1,   16,   1,   at_acer386sx_init, NULL},
+        {"[386SX] AMA-932J",              ROM_AMA932J,          "ama932j",        { {"Intel", cpus_i386SX},      {"AMD", cpus_Am386SX}, {"Cyrix", cpus_486SLC}}, MODEL_GFX_FIXED|MODEL_AT|MODEL_HAS_IDE,                          512, 8192, 128,    at_headland_init, NULL},
+        {"[386SX] AMI 386SX clone",       ROM_AMI386SX,         "ami386",         { {"Intel", cpus_i386SX},      {"AMD", cpus_Am386SX}, {"Cyrix", cpus_486SLC}}, MODEL_GFX_NONE|MODEL_AT|MODEL_HAS_IDE,                           512,16384, 128,    at_headland_init, NULL},
+        {"[386SX] Amstrad MegaPC",        ROM_MEGAPC,           "megapc",         { {"Intel", cpus_i386SX},      {"AMD", cpus_Am386SX}, {"Cyrix", cpus_486SLC}}, MODEL_GFX_DISABLE_HW|MODEL_AT|MODEL_PS2|MODEL_HAS_IDE,             1,   16,   1,     at_wd76c10_init, NULL},
+        {"[386SX] DTK 386SX clone",       ROM_DTK386,           "dtk386",         { {"Intel", cpus_i386SX},      {"AMD", cpus_Am386SX}, {"Cyrix", cpus_486SLC}}, MODEL_GFX_NONE|MODEL_AT|MODEL_HAS_IDE,                           512,16384, 128,        at_neat_init, NULL},
+        {"[386SX] Epson PC AX3",          ROM_EPSON_PCAX3,      "epson_pcax3",    { {"Intel", cpus_i386SX},      {"AMD", cpus_Am386SX}, {"Cyrix", cpus_486SLC}}, MODEL_GFX_NONE|MODEL_AT,                                         256,15872, 128,             at_init, NULL},
+        {"[386SX] IBM PS/1 model 2121",   ROM_IBMPS1_2121,      "ibmps1_2121",    { {"Intel", cpus_i386SX},      {"AMD", cpus_Am386SX}, {"Cyrix", cpus_486SLC}}, MODEL_GFX_FIXED|MODEL_AT|MODEL_PS2|MODEL_HAS_IDE,                  1,   16,   1,      ps1_m2121_init, NULL},
+        {"[386SX] IBM PS/2 Model 55SX",   ROM_IBMPS2_M55SX,     "ibmps2_m55sx",   { {"Intel", cpus_i386SX},      {"AMD", cpus_Am386SX}, {"Cyrix", cpus_486SLC}}, MODEL_GFX_FIXED|MODEL_AT|MODEL_PS2|MODEL_MCA,                      1,    8,   1, ps2_model_55sx_init, NULL},
+        {"[386SX] KMX-C-02",              ROM_KMXC02,           "kmxc02",         { {"Intel", cpus_i386SX},      {"AMD", cpus_Am386SX}, {"Cyrix", cpus_486SLC}}, MODEL_GFX_NONE|MODEL_AT,                                         512,16384, 512,      at_scatsx_init, NULL},
+        {"[386SX] Packard Bell Legend 300SX", ROM_PB_L300SX,    "pb_l300sx",      { {"Intel", cpus_i386SX},      {"AMD", cpus_Am386SX}, {"Cyrix", cpus_486SLC}}, MODEL_GFX_NONE|MODEL_AT|MODEL_PS2|MODEL_HAS_IDE,                   1,   16,   1,      pb_l300sx_init, NULL},
+
+        {"[386DX] AMI 386DX clone",       ROM_AMI386DX_OPTI495, "ami386dx",       { {"Intel", cpus_i386DX},      {"AMD", cpus_Am386DX}, {"Cyrix", cpus_486DLC}}, MODEL_GFX_NONE|MODEL_AT|MODEL_HAS_IDE,                             1,  256,   1,     at_opti495_init, NULL},
+        {"[386DX] Compaq Deskpro 386",    ROM_DESKPRO_386,      "deskpro386",     { {"Intel", cpus_i386DX},      {"AMD", cpus_Am386DX}, {"Cyrix", cpus_486DLC}}, MODEL_GFX_NONE|MODEL_AT,                                           1,   15,   1,     deskpro386_init, NULL},
+        {"[386DX] IBM PS/2 Model 70 (type 3)", ROM_IBMPS2_M70_TYPE3, "ibmps2_m70_type3", { {"Intel", cpus_i386DX},      {"AMD", cpus_Am386DX}, {"Cyrix", cpus_486DLC}}, MODEL_GFX_FIXED|MODEL_AT|MODEL_PS2|MODEL_MCA,               2,   16,   2,   ps2_model_70_init, NULL},
+        {"[386DX] IBM PS/2 Model 80",     ROM_IBMPS2_M80,       "ibmps2_m80",     { {"Intel", cpus_i386DX},      {"AMD", cpus_Am386DX}, {"Cyrix", cpus_486DLC}}, MODEL_GFX_FIXED|MODEL_AT|MODEL_PS2|MODEL_MCA,                      1,   12,   1,   ps2_model_80_init, NULL},
+        {"[386DX] MR 386DX clone",        ROM_MR386DX_OPTI495,  "mr386dx",        { {"Intel", cpus_i386DX},      {"AMD", cpus_Am386DX}, {"Cyrix", cpus_486DLC}}, MODEL_GFX_NONE|MODEL_AT|MODEL_HAS_IDE,                             1,  256,   1,     at_opti495_init, NULL},
+
+        {"[486] AMI 486 clone",           ROM_AMI486,           "ami486",         { {"Intel", cpus_i486},        {"AMD", cpus_Am486},   {"Cyrix", cpus_Cx486}},  MODEL_GFX_NONE|MODEL_AT|MODEL_HAS_IDE,                             1,  256,   1,     at_ali1429_init, NULL},
+        {"[486] AMI WinBIOS 486",         ROM_WIN486,           "win486",         { {"Intel", cpus_i486},        {"AMD", cpus_Am486},   {"Cyrix", cpus_Cx486}},  MODEL_GFX_NONE|MODEL_AT|MODEL_HAS_IDE,                             1,  256,   1,     at_ali1429_init, NULL},
+        {"[486] Award SiS 496/497",       ROM_SIS496,           "sis496",         { {"Intel", cpus_i486},        {"AMD", cpus_Am486},   {"Cyrix", cpus_Cx486}},  MODEL_GFX_NONE|MODEL_AT|MODEL_PCI|MODEL_HAS_IDE,                   1,  256,   1,      at_sis496_init, NULL},
+        {"[486] Elonex PC-425X",          ROM_ELX_PC425X,       "elx_pc425x",     { {"Intel", cpus_i486},        {"AMD", cpus_Am486},   {"Cyrix", cpus_Cx486}},  MODEL_GFX_FIXED|MODEL_AT|MODEL_HAS_IDE,                            1,  256,   1,    at_sl82c460_init, NULL},
+        {"[486] IBM PS/2 Model 70 (type 4)",   ROM_IBMPS2_M70_TYPE4, "ibmps2_m70_type4", { {"Intel", cpus_i486},        {"AMD", cpus_Am486},   {"Cyrix", cpus_Cx486}},  MODEL_GFX_FIXED|MODEL_AT|MODEL_PS2|MODEL_MCA,               2,   16,   2,   ps2_model_70_init, NULL},
+        {"[486] Packard Bell PB410A",     ROM_PB410A,           "pb410a",         { {"Intel", cpus_i486},        {"AMD", cpus_Am486},   {"Cyrix", cpus_Cx486}},  MODEL_GFX_DISABLE_SW|MODEL_AT|MODEL_PS2|MODEL_HAS_IDE,             1,   64,   1,      at_pb410a_init, NULL},
+        
+        {"[Socket 4] Intel Premiere/PCI", ROM_REVENGE,          "revenge",        { {"Intel", cpus_Pentium5V},   {"",    NULL},         {"",      NULL}},        MODEL_GFX_NONE|MODEL_AT|MODEL_PCI|MODEL_PS2|MODEL_HAS_IDE,         1,  128,   1,      at_batman_init, NULL},
+        {"[Socket 4] Packard Bell PB520R",ROM_PB520R,           "pb520r",         { {"Intel", cpus_Pentium5V},   {"",    NULL},         {"",      NULL}},        MODEL_GFX_DISABLE_SW|MODEL_AT|MODEL_PCI|MODEL_PS2|MODEL_HAS_IDE,   1,  128,   1,      at_pb520r_init, NULL},
+
+        {"[Socket 5] Intel Advanced/EV",  ROM_ENDEAVOR,         "endeavor",       { {"Intel", cpus_PentiumS5},   {"IDT", cpus_WinChip}, {"Cyrix", cpus_6x86}},   MODEL_GFX_NONE|MODEL_AT|MODEL_PCI|MODEL_PS2|MODEL_HAS_IDE,         1,  128,   1,    at_endeavor_init, NULL},
+        {"[Socket 5] Intel Advanced/ZP",  ROM_ZAPPA,            "zappa",          { {"Intel", cpus_PentiumS5},   {"IDT", cpus_WinChip}, {"Cyrix", cpus_6x86}},   MODEL_GFX_NONE|MODEL_AT|MODEL_PCI|MODEL_PS2|MODEL_HAS_IDE,         1,  128,   1,       at_zappa_init, NULL},
+        {"[Socket 5] Packard Bell PB570", ROM_PB570,            "pb570",          { {"Intel", cpus_PentiumS5},   {"IDT", cpus_WinChip}, {"Cyrix", cpus_6x86}},   MODEL_GFX_DISABLE_SW|MODEL_AT|MODEL_PCI|MODEL_PS2|MODEL_HAS_IDE,   1,  128,   1,       at_pb570_init, NULL},
+
+        {"[Socket 7] ASUS P/I-P55TVP4",   ROM_P55TVP4,          "p55tvp4",        { {"Intel", cpus_Pentium},     {"IDT", cpus_WinChip}, {"Cyrix", cpus_6x86}},   MODEL_GFX_NONE|MODEL_AT|MODEL_PCI|MODEL_PS2|MODEL_HAS_IDE,         1,  256,   1,      at_p55tvp4_init, NULL},
+        {"[Socket 7] ASUS P/I-P55T2P4",   ROM_P55T2P4,          "p55t2p4",        { {"Intel", cpus_Pentium},     {"IDT", cpus_WinChip}, {"Cyrix", cpus_6x86}},   MODEL_GFX_NONE|MODEL_AT|MODEL_PCI|MODEL_PS2|MODEL_HAS_IDE,         1,  512,   1,      at_p55t2p4_init, NULL},
+        {"[Socket 7] Award 430VX PCI",    ROM_430VX,            "430vx",          { {"Intel", cpus_Pentium},     {"IDT", cpus_WinChip}, {"Cyrix", cpus_6x86}},   MODEL_GFX_NONE|MODEL_AT|MODEL_PCI|MODEL_PS2|MODEL_HAS_IDE,         1,  256,   1,      at_i430vx_init, NULL},
+        {"[Socket 7] Epox P55-VA",        ROM_P55VA,            "p55va",          { {"Intel", cpus_Pentium},     {"IDT", cpus_WinChip}, {"Cyrix", cpus_6x86}},   MODEL_GFX_NONE|MODEL_AT|MODEL_PCI|MODEL_PS2|MODEL_HAS_IDE,         1,  256,   1,      at_p55va_init, NULL},
+
+        {"[Super 7] FIC VA-503+",         ROM_FIC_VA503P,       "fic_va503p",     { {"Intel", cpus_Pentium},     {"AMD", cpus_K6_SS7},  {"IDT", cpus_WinChip_SS7}, {"Cyrix", cpus_6x86}},   MODEL_GFX_NONE|MODEL_AT|MODEL_PCI|MODEL_PS2|MODEL_HAS_IDE,     1,  512,   1,        at_mvp3_init, NULL},
+        
+        {"", -1, "", {{"", 0}, {"", 0}, {"", 0}}, 0,0,0, 0}
+};
+
+int model_count()
+{
+        return (sizeof(models) / sizeof(MODEL)) - 1;
+}
+
+int model_getromset()
+{
+        return models[model].id;
+}
+
+int model_getromset_from_model(int model)
+{
+        return models[model].id;
+}
+
+int model_getmodel(int romset)
+{
+	int c = 0;
+	
+	while (models[c].id != -1)
+	{
+		if (models[c].id == romset)
+			return c;
+		c++;
+	}
+	
+	return 0;
+}
+
+char *model_getname()
+{
+        return models[model].name;
+}
+
+device_t *model_getdevice(int model)
+{
+        return models[model].device;
+}
+
+char *model_get_internal_name()
+{
+        return models[model].internal_name;
+}
+
+int model_get_model_from_internal_name(char *s)
+{
+	int c = 0;
+	
+	while (models[c].id != -1)
+	{
+		if (!strcmp(models[c].internal_name, s))
+			return c;
+		c++;
+	}
+	
+	return 0;
+}
+
+int model_has_fixed_gfx(int model)
+{
+        int gfx_flags = models[model].flags & MODEL_GFX_MASK;
+        
+        return (gfx_flags == MODEL_GFX_FIXED);
+}
+
+int model_has_optional_gfx(int model)
+{
+        int gfx_flags = models[model].flags & MODEL_GFX_MASK;
+        
+        return (gfx_flags == MODEL_GFX_DISABLE_HW || gfx_flags == MODEL_GFX_DISABLE_SW);
+}
+
+void common_init()
+{
+        dma_init();
+        fdc_add();
+        lpt_init();
+        pic_init();
+        pit_init();
+        serial1_init(0x3f8, 4);
+        serial2_init(0x2f8, 3);
+}
+
+void xt_init()
+{
+        common_init();
+        mem_add_bios();
+        pit_set_out_func(&pit, 1, pit_refresh_timer_xt);
+        keyboard_xt_init();
+	nmi_init();
+        device_add(&gameport_device);
+	if (romset == ROM_IBMPC)
+		device_add(&cassette_device);
+}
+
+void compaq_pip_init()
+{
+        xt_init();
+        lpt1_remove();
+        lpt2_remove();
+        lpt1_init(0x3bc);
+}
+
+void pcjr_init()
+{
+        mem_add_bios();
+        fdc_add_pcjr();
+        pic_init();
+        pit_init();
+        pit_set_out_func(&pit, 0, pit_irq0_timer_pcjr);
+        serial1_init(0x2f8, 3);
+        keyboard_pcjr_init();
+        device_add(&sn76489_device);
+	nmi_mask = 0x80;
+	device_add(&cassette_device);
+}
+
+void tandy1k_init()
+{
+        TANDY = 1;
+        common_init();
+        mem_add_bios();
+        keyboard_tandy_init();
+        if (romset == ROM_TANDY)
+                device_add(&sn76489_device);
+        else
+                device_add(&ncr8496_device);
+	nmi_init();
+	if (romset != ROM_TANDY)
+                device_add(&tandy_eeprom_device);
+        device_add(&gameport_device);
+}
+void tandy1ksl2_init()
+{
+//        TANDY = 1;
+        common_init();
+        mem_add_bios();
+        keyboard_tandy_init();
+        device_add(&pssj_device);
+	nmi_init();
+        device_add(&tandy_rom_device);
+        device_add(&tandy_eeprom_device);
+        device_add(&gameport_device);
+}
+
+void ams_init()
+{
+        AMSTRAD = 1;
+        common_init();
+        mem_add_bios();
+        lpt1_remove();
+        amstrad_init();
+        keyboard_amstrad_init();
+        nvr_init();
+	nmi_init();
+	fdc_set_dskchg_activelow();
+        device_add(&gameport_device);
+}
+
+void europc_init()
+{
+        common_init();
+        mem_add_bios();
+        jim_init();
+        keyboard_xt_init();
+	nmi_init();
+        device_add(&gameport_device);
+}
+
+void olim24_init()
+{
+        common_init();
+        mem_add_bios();
+        keyboard_olim24_init();
+        nvr_init();
+        olivetti_m24_init();
+	nmi_init();
+        device_add(&gameport_device);
+}
+
+void xt_laserxt_init()
+{
+        xt_init();
+        laserxt_init();
+}
+
+void xt_zenith_init() /* [8088] Zenith Data Systems SupersPort */
+{
+        dma_init();
+        fdc_add();
+        lpt_init();
+        lpt2_remove(); /* only one parallel port */
+        pic_init();
+        pit_init();
+        serial1_init(0x3f8, 4); /* only one serial port */
+        mem_add_bios();
+        device_add(&zenith_scratchpad_device);
+        pit_set_out_func(&pit, 1, pit_refresh_timer_xt);
+        keyboard_xt_init();
+        nmi_init();
+}
+
+void xt_xi8088_init()
+{
+        /* TODO: set UMBs? See if PCem always sets when we have > 640KB ram and avoids conflicts when a peripheral uses the same memory space */
+        common_init();
+        mem_add_bios();
+        keyboard_at_init();
+        keyboard_at_init_ps2();
+        nmi_init();
+        nvr_init();
+        pic2_init();
+        device_add(&gameport_device);
+}
+
+void at_init()
+{
+        AT = 1;
+        common_init();
+        mem_add_bios();
+        pit_set_out_func(&pit, 1, pit_refresh_timer_at);
+        dma16_init();
+        keyboard_at_init();
+        nvr_init();
+        pic2_init();
+        device_add(&gameport_device);
+        nmi_mask = 0;
+}
+
+void ibm_at_init()
+{
+        at_init();
+        mem_remap_top_384k();
+}
+
+void at_cbm_init()
+{
+        at_init();
+        cbm_io_init();
+}
+
+void deskpro386_init()
+{
+        at_init();
+        compaq_init();
+}
+
+void dells200_init()
+{
+        at_init();
+        dells200_chipset_init();
+}
+
+void ps1_common_init()
+{
+        AT = 1;
+        common_init();
+        mem_add_bios();
+        pit_set_out_func(&pit, 1, pit_refresh_timer_at);
+        dma16_init();
+        keyboard_at_init();
+        nvr_init();
+        pic2_init();
+        fdc_set_dskchg_activelow();
+        device_add(&ps1_audio_device);
+        /*PS/1 audio uses ports 200h and 202-207h, so only initialise gameport on 201h*/
+        device_add(&gameport_201_device);
+}
+
+void ps1_m2011_init()
+{
+        ps1_common_init();
+        ps1mb_init();
+        mem_remap_top_384k();
+}
+
+void ps1_m2121_init()
+{
+        ps1_common_init();
+        ps1mb_m2121_init();
+        fdc_set_ps1();
+}
+
+void ps2_m30_286_init()
+{
+        AT = 1;
+        common_init();
+        mem_add_bios();
+        pit_set_out_func(&pit, 1, pit_refresh_timer_at);
+        dma16_init();
+        keyboard_at_init();
+//        mouse_ps2_init();
+        nvr_init();
+        pic2_init();
+        ps2board_init();
+        fdc_set_dskchg_activelow();
+}
+
+static void ps2_common_init()
+{
+        AT = 1;
+        common_init();
+        mem_add_bios();
+        dma16_init();
+        ps2_dma_init();
+        keyboard_at_init();
+        keyboard_at_init_ps2();
+//        mouse_ps2_init();
+        nvr_init();
+        pic2_init();
+
+        pit_ps2_init();
+
+	nmi_mask = 0x80;
+}
+
+void ps2_model_50_init()
+{
+        ps2_common_init();
+        ps2_mca_board_model_50_init();
+}
+
+void ps2_model_55sx_init()
+{
+        ps2_common_init();
+        ps2_mca_board_model_55sx_init();
+}
+
+void ps2_model_70_init()
+{
+        ps2_common_init();
+        ps2_mca_board_model_70_type34_init(romset == ROM_IBMPS2_M70_TYPE4);
+}
+
+void ps2_model_80_init()
+{
+        ps2_common_init();
+        ps2_mca_board_model_80_type2_init();
+}
+
+void at_neat_init()
+{
+        at_init();
+        neat_init();
+}
+
+void at_scat_init()
+{
+        at_init();
+        scat_init();
+}
+
+void at_scatsx_init()
+{
+        at_init();
+        scatsx_init();
+}
+
+void at_acer386sx_init()
+{
+        at_init();
+        acer386sx_init();
+}
+
+void at_wd76c10_init()
+{
+        at_init();
+        wd76c10_init();
+}
+
+void at_headland_init()
+{
+        at_init();
+        headland_init();
+}
+
+void at_opti495_init()
+{
+        at_init();
+        opti495_init();
+}
+
+void at_ali1429_init()
+{
+        at_init();
+        ali1429_init();
+}
+
+void pb_l300sx_init()
+{
+        at_init();
+        acc2036_init();
+}
+
+void at_pb410a_init()
+{
+        at_init();
+        acc2168_init();
+        acc3221_init();
+}
+
+
+void at_sis496_init()
+{
+        at_init();
+        pci_init(PCI_CONFIG_TYPE_1);
+        pci_slot(0xb);
+        pci_slot(0xd);
+        pci_slot(0xf);
+        device_add(&sis496_device);
+}
+
+void at_sl82c460_init()
+{
+        at_init();
+        sl82c460_init();
+}
+
+void at_batman_init()
+{
+        at_init();
+        pci_init(PCI_CONFIG_TYPE_2);
+        pci_slot(0xc);
+        pci_slot(0xe);
+        pci_slot(0x6);
+        i430lx_init();
+        sio_init(2, 0xc, 0xe, 0x6, 0);
+        fdc37c665_init();
+        intel_batman_init();
+        device_add(&intel_flash_bxt_ami_device);
+}
+void at_pb520r_init()
+{
+        at_init();
+        pci_init(PCI_CONFIG_TYPE_2);
+        pci_slot(0xc);
+        pci_slot(0xe);
+        pci_slot(0x6);
+        i430lx_init();
+        sio_init(2, 0xc, 0xe, 0x6, 0);
+        cmd640b_init(1);
+        intel_batman_init();
+        device_add(&intel_flash_bxt_ami_device);
+}
+void at_endeavor_init()
+{
+        at_init();
+        pci_init(PCI_CONFIG_TYPE_1);
+        pci_slot(0xd);
+        pci_slot(0xe);
+        pci_slot(0xf);
+        pci_slot(0x10);
+        i430fx_init();
+        piix_init(7, 0xd, 0xe, 0xf, 0x10);
+        pc87306_init(0x2e);
+        intel_endeavor_init();
+        device_add(&intel_flash_bxt_ami_device);
+}
+void at_pb570_init()
+{
+        at_init();
+        pci_init(PCI_CONFIG_TYPE_1);
+        pci_slot(0x11);
+        pci_slot(0x13);
+        i430fx_init();
+        piix_init(7, 0x11, 0x13, 0xb, 0x8);
+        pc87306_init(0x2e);
+        intel_endeavor_init();
+        device_add(&intel_flash_bxt_ami_device);
+}
+void at_zappa_init()
+{
+        at_init();
+        pci_init(PCI_CONFIG_TYPE_1);
+        pci_slot(0xd);
+        pci_slot(0xe);
+        pci_slot(0xf);
+        pci_slot(0x10);
+        i430fx_init();
+        piix_init(7, 0xd, 0xf, 0xe, 0x10);
+        pc87306_init(0x2e);
+        intel_zappa_init();
+        device_add(&intel_flash_bxt_ami_device);
+}
+
+void at_p55va_init()
+{
+        at_init();
+        pci_init(PCI_CONFIG_TYPE_1);
+        pci_slot(0x08);
+        pci_slot(0x09);
+        pci_slot(0x0A);
+        pci_slot(0x0B);
+        i430vx_init();
+        piix_init(7, 0x08, 0x09, 0x0A, 0x0B);
+        um8669f_init();
+        device_add(&intel_flash_bxt_device);
+}
+
+void at_p55tvp4_init()
+{
+        at_init();
+        pci_init(PCI_CONFIG_TYPE_1);
+        pci_slot(0x0C);
+        pci_slot(0x0B);
+        pci_slot(0x0A);
+        pci_slot(0x09);
+        i430vx_init();
+        piix_init(7, 0x0C, 0x0B, 0x0A, 0x09);
+        um8669f_init();
+        device_add(&intel_flash_bxt_device);
+}
+
+void at_i430vx_init()
+{
+        at_init();
+        pci_init(PCI_CONFIG_TYPE_1);
+        pci_slot(0x11);
+        pci_slot(0x12);
+        pci_slot(0x13);
+        pci_slot(0x14);
+        i430vx_init();
+        piix_init(7, 18, 17, 20, 19);
+        um8669f_init();
+        device_add(&intel_flash_bxt_device);
+}
+
+void at_p55t2p4_init()
+{
+        at_init();
+        pci_init(PCI_CONFIG_TYPE_1);
+        pci_slot(0x0C);
+        pci_slot(0x0B);
+        pci_slot(0x0A);
+        pci_slot(0x09);
+        i430hx_init();
+        piix_init(7, 0x0C, 0x0B, 0x0A, 0x09);
+        um8669f_init();
+        device_add(&intel_flash_bxt_device);
+}
+
+void at_mvp3_init()
+{
+        at_init();
+        pci_init(PCI_CONFIG_TYPE_1);
+        pci_slot(8);
+        pci_slot(9);
+        pci_slot(10);
+        mvp3_init();
+        vt82c586b_init(7, 8, 9, 10, 0);
+        w83877tf_init();
+        device_add(&sst_39sf010_device);
+}
+
+void model_init()
+{
+        pclog("Initting as %s\n", model_getname());
+        AMSTRAD = AT = PCI = TANDY = 0;
+        ide_set_bus_master(NULL, NULL, NULL, NULL);
+        
+        models[model].init();
+        if (models[model].device)
+                device_add(models[model].device);
+}